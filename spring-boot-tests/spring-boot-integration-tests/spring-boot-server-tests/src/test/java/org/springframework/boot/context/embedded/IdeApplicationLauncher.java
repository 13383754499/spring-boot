/*
 * Copyright 2012-2019 the original author or authors.
 *
 * Licensed under the Apache License, Version 2.0 (the "License");
 * you may not use this file except in compliance with the License.
 * You may obtain a copy of the License at
 *
 *      https://www.apache.org/licenses/LICENSE-2.0
 *
 * Unless required by applicable law or agreed to in writing, software
 * distributed under the License is distributed on an "AS IS" BASIS,
 * WITHOUT WARRANTIES OR CONDITIONS OF ANY KIND, either express or implied.
 * See the License for the specific language governing permissions and
 * limitations under the License.
 */

package org.springframework.boot.context.embedded;

import java.io.File;
import java.io.FileOutputStream;
import java.io.IOException;
import java.util.ArrayList;
import java.util.Arrays;
import java.util.Collections;
import java.util.Enumeration;
import java.util.List;
import java.util.jar.JarEntry;
import java.util.jar.JarFile;

import org.springframework.boot.testsupport.BuildOutput;
import org.springframework.util.FileCopyUtils;
import org.springframework.util.FileSystemUtils;
import org.springframework.util.StreamUtils;
import org.springframework.util.StringUtils;

/**
 * {@link AbstractApplicationLauncher} that launches a Spring Boot application with a
 * classpath similar to that used when run in an IDE.
 *
 * @author Andy Wilkinson
 */
class IdeApplicationLauncher extends AbstractApplicationLauncher {

	private final File exploded;

	IdeApplicationLauncher(ApplicationBuilder applicationBuilder,
			BuildOutput buildOutput) {
		super(applicationBuilder, buildOutput);
		this.exploded = new File(buildOutput.getRootLocation(), "the+ide application");
	}

	@Override
	protected File getWorkingDirectory() {
		return this.exploded;
	}

	@Override
	protected String getDescription(String packaging) {
		return "IDE run " + packaging + " project";
	}

	@Override
	protected List<String> getArguments(File archive, File serverPortFile) {
		try {
			explodeArchive(archive, this.exploded);
			deleteLauncherClasses();
			File builtClasses = populateBuiltClasses(archive);
			File dependencies = populateDependencies(archive);
			File resourcesProject = explodedResourcesProject(dependencies);
			if (archive.getName().endsWith(".war")) {
				populateSrcMainWebapp();
			}
			List<String> classpath = new ArrayList<>();
			classpath.add(builtClasses.getAbsolutePath());
			for (File dependency : dependencies.listFiles()) {
				classpath.add(dependency.getAbsolutePath());
			}
			classpath.add(resourcesProject.getAbsolutePath());
<<<<<<< HEAD
			return Arrays.asList("-cp",
					StringUtils.collectionToDelimitedString(classpath,
							File.pathSeparator),
					"com.example.ResourceHandlingApplication",
					serverPortFile.getAbsolutePath());
=======
			return Arrays.asList("-cp", StringUtils.collectionToDelimitedString(classpath, File.pathSeparator),
					"com.example.ResourceHandlingApplication");
>>>>>>> 24925c3d
		}
		catch (IOException ex) {
			throw new RuntimeException(ex);
		}
	}

	private File populateBuiltClasses(File archive) throws IOException {
		File builtClasses = new File(this.exploded, "built/classes");
		builtClasses.mkdirs();
		File source = new File(this.exploded, getClassesPath(archive));
		FileSystemUtils.copyRecursively(source, builtClasses);
		FileSystemUtils.deleteRecursively(source);
		return builtClasses;
	}

	private File populateDependencies(File archive) throws IOException {
		File dependencies = new File(this.exploded, "dependencies");
		dependencies.mkdirs();
		List<String> libPaths = getLibPaths(archive);
		for (String libPath : libPaths) {
			File libDirectory = new File(this.exploded, libPath);
			for (File jar : libDirectory.listFiles()) {
				FileCopyUtils.copy(jar, new File(dependencies, jar.getName()));
			}
			FileSystemUtils.deleteRecursively(libDirectory);
		}
		return dependencies;
	}

	private File explodedResourcesProject(File dependencies) throws IOException {
<<<<<<< HEAD
		File resourcesProject = new File(this.exploded,
				"resources-project/built/classes");
=======
		File resourcesProject = new File(this.exploded, "resources-project/target/classes");
>>>>>>> 24925c3d
		File resourcesJar = new File(dependencies, "resources-1.0.jar");
		explodeArchive(resourcesJar, resourcesProject);
		resourcesJar.delete();
		return resourcesProject;
	}

	private void populateSrcMainWebapp() throws IOException {
		File srcMainWebapp = new File(this.exploded, "src/main/webapp");
		srcMainWebapp.mkdirs();
		File source = new File(this.exploded, "webapp-resource.txt");
		FileCopyUtils.copy(source, new File(srcMainWebapp, "webapp-resource.txt"));
		source.delete();
	}

	private void deleteLauncherClasses() {
		FileSystemUtils.deleteRecursively(new File(this.exploded, "org"));
	}

	private String getClassesPath(File archive) {
		return (archive.getName().endsWith(".jar") ? "BOOT-INF/classes" : "WEB-INF/classes");
	}

	private List<String> getLibPaths(File archive) {
		return (archive.getName().endsWith(".jar") ? Collections.singletonList("BOOT-INF/lib")
				: Arrays.asList("WEB-INF/lib", "WEB-INF/lib-provided"));
	}

	private void explodeArchive(File archive, File destination) throws IOException {
		FileSystemUtils.deleteRecursively(destination);
		JarFile jarFile = new JarFile(archive);
		Enumeration<JarEntry> entries = jarFile.entries();
		while (entries.hasMoreElements()) {
			JarEntry jarEntry = entries.nextElement();
			File extracted = new File(destination, jarEntry.getName());
			if (jarEntry.isDirectory()) {
				extracted.mkdirs();
			}
			else {
				FileOutputStream extractedOutputStream = new FileOutputStream(extracted);
				StreamUtils.copy(jarFile.getInputStream(jarEntry), extractedOutputStream);
				extractedOutputStream.close();
			}
		}
		jarFile.close();
	}

}<|MERGE_RESOLUTION|>--- conflicted
+++ resolved
@@ -43,8 +43,7 @@
 
 	private final File exploded;
 
-	IdeApplicationLauncher(ApplicationBuilder applicationBuilder,
-			BuildOutput buildOutput) {
+	IdeApplicationLauncher(ApplicationBuilder applicationBuilder, BuildOutput buildOutput) {
 		super(applicationBuilder, buildOutput);
 		this.exploded = new File(buildOutput.getRootLocation(), "the+ide application");
 	}
@@ -76,16 +75,8 @@
 				classpath.add(dependency.getAbsolutePath());
 			}
 			classpath.add(resourcesProject.getAbsolutePath());
-<<<<<<< HEAD
-			return Arrays.asList("-cp",
-					StringUtils.collectionToDelimitedString(classpath,
-							File.pathSeparator),
-					"com.example.ResourceHandlingApplication",
-					serverPortFile.getAbsolutePath());
-=======
 			return Arrays.asList("-cp", StringUtils.collectionToDelimitedString(classpath, File.pathSeparator),
-					"com.example.ResourceHandlingApplication");
->>>>>>> 24925c3d
+					"com.example.ResourceHandlingApplication", serverPortFile.getAbsolutePath());
 		}
 		catch (IOException ex) {
 			throw new RuntimeException(ex);
@@ -116,12 +107,7 @@
 	}
 
 	private File explodedResourcesProject(File dependencies) throws IOException {
-<<<<<<< HEAD
-		File resourcesProject = new File(this.exploded,
-				"resources-project/built/classes");
-=======
-		File resourcesProject = new File(this.exploded, "resources-project/target/classes");
->>>>>>> 24925c3d
+		File resourcesProject = new File(this.exploded, "resources-project/built/classes");
 		File resourcesJar = new File(dependencies, "resources-1.0.jar");
 		explodeArchive(resourcesJar, resourcesProject);
 		resourcesJar.delete();
