/*
 * Copyright 2012-2021 the original author or authors.
 *
 * Licensed under the Apache License, Version 2.0 (the "License");
 * you may not use this file except in compliance with the License.
 * You may obtain a copy of the License at
 *
 *      https://www.apache.org/licenses/LICENSE-2.0
 *
 * Unless required by applicable law or agreed to in writing, software
 * distributed under the License is distributed on an "AS IS" BASIS,
 * WITHOUT WARRANTIES OR CONDITIONS OF ANY KIND, either express or implied.
 * See the License for the specific language governing permissions and
 * limitations under the License.
 */

package org.springframework.boot.loader.tools;

import java.io.BufferedInputStream;
import java.io.BufferedWriter;
import java.io.ByteArrayInputStream;
import java.io.ByteArrayOutputStream;
import java.io.IOException;
import java.io.InputStream;
import java.io.OutputStream;
import java.io.OutputStreamWriter;
import java.net.URL;
import java.nio.charset.StandardCharsets;
import java.util.Collection;
import java.util.Enumeration;
import java.util.HashSet;
import java.util.Set;
import java.util.function.Predicate;
import java.util.jar.JarEntry;
import java.util.jar.JarFile;
import java.util.jar.JarInputStream;
import java.util.jar.Manifest;
import java.util.zip.CRC32;
import java.util.zip.ZipEntry;

import org.apache.commons.compress.archivers.jar.JarArchiveEntry;
import org.apache.commons.compress.archivers.zip.UnixStat;

/**
 * Abstract base class for JAR writers.
 *
 * @author Phillip Webb
 * @author Andy Wilkinson
 * @author Madhura Bhave
 * @since 2.3.0
 */
public abstract class AbstractJarWriter implements LoaderClassesWriter {

	private static final String NESTED_LOADER_JAR = "META-INF/loader/spring-boot-loader.jar";

	private static final int BUFFER_SIZE = 32 * 1024;

	private static final int UNIX_FILE_MODE = UnixStat.FILE_FLAG | UnixStat.DEFAULT_FILE_PERM;

	private static final int UNIX_DIR_MODE = UnixStat.DIR_FLAG | UnixStat.DEFAULT_DIR_PERM;

	private final Set<String> writtenEntries = new HashSet<>();

	private Layers layers;

	private LayersIndex layersIndex;

	/**
	 * Update this writer to use specific layers.
	 * @param layers the layers to use
	 * @param layersIndex the layers index to update
	 */
	void useLayers(Layers layers, LayersIndex layersIndex) {
		this.layers = layers;
		this.layersIndex = layersIndex;
	}

	/**
	 * Write the specified manifest.
	 * @param manifest the manifest to write
	 * @throws IOException of the manifest cannot be written
	 */
	public void writeManifest(Manifest manifest) throws IOException {
		JarArchiveEntry entry = new JarArchiveEntry("META-INF/MANIFEST.MF");
		writeEntry(entry, manifest::write);
	}

	/**
	 * Write all entries from the specified jar file.
	 * @param jarFile the source jar file
	 * @throws IOException if the entries cannot be written
	 * @deprecated since 2.4.8 for removal in 2.6.0 in favor of
	 * {@link #writeEntries(JarFile, EntryTransformer, UnpackHandler, Predicate)}
	 */
	@Deprecated
	public void writeEntries(JarFile jarFile) throws IOException {
<<<<<<< HEAD
		writeEntries(jarFile, EntryTransformer.NONE, UnpackHandler.NEVER, (name) -> false);
	}

	final void writeEntries(JarFile jarFile, EntryTransformer entryTransformer, UnpackHandler unpackHandler,
			Predicate<String> libraryPredicate) throws IOException {
		Enumeration<JarEntry> entries = jarFile.entries();
		while (entries.hasMoreElements()) {
			JarArchiveEntry entry = new JarArchiveEntry(entries.nextElement());
			setUpEntry(jarFile, entry);
			try (ZipHeaderPeekInputStream inputStream = new ZipHeaderPeekInputStream(jarFile.getInputStream(entry))) {
				EntryWriter entryWriter = new InputStreamEntryWriter(inputStream);
				JarArchiveEntry transformedEntry = entryTransformer.transform(entry);
				if (transformedEntry != null) {
					boolean updateLayerIndex = !libraryPredicate.test(entry.getName());
					writeEntry(transformedEntry, entryWriter, unpackHandler, updateLayerIndex);
				}
=======
		writeEntries(jarFile, EntryTransformer.NONE, UnpackHandler.NEVER, (entry) -> true);
	}

	/**
	 * Write required entries from the specified jar file.
	 * @param jarFile the source jar file
	 * @param entryTransformer the entity transformer used to change the entry
	 * @param unpackHandler the unpack handler
	 * @param entryFilter a predicate used to filter the written entries
	 * @throws IOException if the entries cannot be written
	 * @since 2.4.8
	 */
	public void writeEntries(JarFile jarFile, EntryTransformer entryTransformer, UnpackHandler unpackHandler,
			Predicate<JarEntry> entryFilter) throws IOException {
		Enumeration<JarEntry> entries = jarFile.entries();
		while (entries.hasMoreElements()) {
			JarEntry entry = entries.nextElement();
			if (entryFilter.test(entry)) {
				writeEntry(jarFile, entryTransformer, unpackHandler, new JarArchiveEntry(entry));
			}
		}
	}

	private void writeEntry(JarFile jarFile, EntryTransformer entryTransformer, UnpackHandler unpackHandler,
			JarArchiveEntry entry) throws IOException {
		setUpEntry(jarFile, entry);
		try (ZipHeaderPeekInputStream inputStream = new ZipHeaderPeekInputStream(jarFile.getInputStream(entry))) {
			EntryWriter entryWriter = new InputStreamEntryWriter(inputStream);
			JarArchiveEntry transformedEntry = entryTransformer.transform(entry);
			if (transformedEntry != null) {
				writeEntry(transformedEntry, entryWriter, unpackHandler, true);
>>>>>>> b790c827
			}
		}
	}

	private void setUpEntry(JarFile jarFile, JarArchiveEntry entry) throws IOException {
		try (ZipHeaderPeekInputStream inputStream = new ZipHeaderPeekInputStream(jarFile.getInputStream(entry))) {
			if (inputStream.hasZipHeader() && entry.getMethod() != ZipEntry.STORED) {
				new CrcAndSize(inputStream).setupStoredEntry(entry);
			}
			else {
				entry.setCompressedSize(-1);
			}
		}
	}

	/**
	 * Writes an entry. The {@code inputStream} is closed once the entry has been written
	 * @param entryName the name of the entry
	 * @param inputStream the stream from which the entry's data can be read
	 * @throws IOException if the write fails
	 */
	@Override
	public void writeEntry(String entryName, InputStream inputStream) throws IOException {
		try {
			writeEntry(entryName, new InputStreamEntryWriter(inputStream));
		}
		finally {
			inputStream.close();
		}
	}

	/**
	 * Writes an entry. The {@code inputStream} is closed once the entry has been written
	 * @param entryName the name of the entry
	 * @param entryWriter the entry writer
	 * @throws IOException if the write fails
	 */
	public void writeEntry(String entryName, EntryWriter entryWriter) throws IOException {
		JarArchiveEntry entry = new JarArchiveEntry(entryName);
		writeEntry(entry, entryWriter);
	}

	/**
	 * Write a nested library.
	 * @param location the destination of the library
	 * @param library the library
	 * @throws IOException if the write fails
	 */
	public void writeNestedLibrary(String location, Library library) throws IOException {
		JarArchiveEntry entry = new JarArchiveEntry(location + library.getName());
		entry.setTime(getNestedLibraryTime(library));
		new CrcAndSize(library::openStream).setupStoredEntry(entry);
		try (InputStream inputStream = library.openStream()) {
			writeEntry(entry, new InputStreamEntryWriter(inputStream), new LibraryUnpackHandler(library), false);
			updateLayerIndex(entry.getName(), library);
		}
	}

	private void updateLayerIndex(String name, Library library) {
		if (this.layers != null) {
			Layer layer = this.layers.getLayer(library);
			this.layersIndex.add(layer, name);
		}
	}

	/**
	 * Write a simple index file containing the specified UTF-8 lines.
	 * @param location the location of the index file
	 * @param lines the lines to write
	 * @throws IOException if the write fails
	 * @since 2.3.0
	 */
	public void writeIndexFile(String location, Collection<String> lines) throws IOException {
		if (location != null) {
			JarArchiveEntry entry = new JarArchiveEntry(location);
			writeEntry(entry, (outputStream) -> {
				BufferedWriter writer = new BufferedWriter(
						new OutputStreamWriter(outputStream, StandardCharsets.UTF_8));
				for (String line : lines) {
					writer.write(line);
					writer.write("\n");
				}
				writer.flush();
			});
		}
	}

	private long getNestedLibraryTime(Library library) {
		try {
			try (JarInputStream jarStream = new JarInputStream(library.openStream())) {
				JarEntry entry = jarStream.getNextJarEntry();
				while (entry != null) {
					if (!entry.isDirectory()) {
						return entry.getTime();
					}
					entry = jarStream.getNextJarEntry();
				}
			}
		}
		catch (Exception ex) {
			// Ignore and just use the library timestamp
		}
		return library.getLastModified();
	}

	/**
	 * Write the required spring-boot-loader classes to the JAR.
	 * @throws IOException if the classes cannot be written
	 */
	@Override
	public void writeLoaderClasses() throws IOException {
		writeLoaderClasses(NESTED_LOADER_JAR);
	}

	/**
	 * Write the required spring-boot-loader classes to the JAR.
	 * @param loaderJarResourceName the name of the resource containing the loader classes
	 * to be written
	 * @throws IOException if the classes cannot be written
	 */
	@Override
	public void writeLoaderClasses(String loaderJarResourceName) throws IOException {
		URL loaderJar = getClass().getClassLoader().getResource(loaderJarResourceName);
		try (JarInputStream inputStream = new JarInputStream(new BufferedInputStream(loaderJar.openStream()))) {
			JarEntry entry;
			while ((entry = inputStream.getNextJarEntry()) != null) {
				if (isDirectoryEntry(entry) || isClassEntry(entry)) {
					writeEntry(new JarArchiveEntry(entry), new InputStreamEntryWriter(inputStream));
				}
			}
		}
	}

	private boolean isDirectoryEntry(JarEntry entry) {
		return entry.isDirectory() && !entry.getName().equals("META-INF/");
	}

	private boolean isClassEntry(JarEntry entry) {
		return entry.getName().endsWith(".class");
	}

	private void writeEntry(JarArchiveEntry entry, EntryWriter entryWriter) throws IOException {
		writeEntry(entry, entryWriter, UnpackHandler.NEVER, true);
	}

	/**
	 * Perform the actual write of a {@link JarEntry}. All other write methods delegate to
	 * this one.
	 * @param entry the entry to write
	 * @param entryWriter the entry writer or {@code null} if there is no content
	 * @param unpackHandler handles possible unpacking for the entry
	 * @param updateLayerIndex if the layer index should be updated
	 * @throws IOException in case of I/O errors
	 */
	private void writeEntry(JarArchiveEntry entry, EntryWriter entryWriter, UnpackHandler unpackHandler,
			boolean updateLayerIndex) throws IOException {
		String name = entry.getName();
		writeParentDirectoryEntries(name);
		if (this.writtenEntries.add(name)) {
			entry.setUnixMode(name.endsWith("/") ? UNIX_DIR_MODE : UNIX_FILE_MODE);
			entry.getGeneralPurposeBit().useUTF8ForNames(true);
			if (!entry.isDirectory() && entry.getSize() == -1) {
				entryWriter = SizeCalculatingEntryWriter.get(entryWriter);
				entry.setSize(entryWriter.size());
			}
			entryWriter = addUnpackCommentIfNecessary(entry, entryWriter, unpackHandler);
			if (updateLayerIndex) {
				updateLayerIndex(entry);
			}
			writeToArchive(entry, entryWriter);
		}
	}

	private void updateLayerIndex(JarArchiveEntry entry) {
		if (this.layers != null && !entry.getName().endsWith("/")) {
			Layer layer = this.layers.getLayer(entry.getName());
			this.layersIndex.add(layer, entry.getName());
		}
	}

	protected abstract void writeToArchive(ZipEntry entry, EntryWriter entryWriter) throws IOException;

	private void writeParentDirectoryEntries(String name) throws IOException {
		String parent = name.endsWith("/") ? name.substring(0, name.length() - 1) : name;
		while (parent.lastIndexOf('/') != -1) {
			parent = parent.substring(0, parent.lastIndexOf('/'));
			if (!parent.isEmpty()) {
				writeEntry(new JarArchiveEntry(parent + "/"), null, UnpackHandler.NEVER, false);
			}
		}
	}

	private EntryWriter addUnpackCommentIfNecessary(JarArchiveEntry entry, EntryWriter entryWriter,
			UnpackHandler unpackHandler) throws IOException {
		if (entryWriter == null || !unpackHandler.requiresUnpack(entry.getName())) {
			return entryWriter;
		}
		ByteArrayOutputStream output = new ByteArrayOutputStream();
		entryWriter.write(output);
		entry.setComment("UNPACK:" + unpackHandler.sha1Hash(entry.getName()));
		return new InputStreamEntryWriter(new ByteArrayInputStream(output.toByteArray()));
	}

	/**
	 * {@link EntryWriter} that writes content from an {@link InputStream}.
	 */
	private static class InputStreamEntryWriter implements EntryWriter {

		private final InputStream inputStream;

		InputStreamEntryWriter(InputStream inputStream) {
			this.inputStream = inputStream;
		}

		@Override
		public void write(OutputStream outputStream) throws IOException {
			byte[] buffer = new byte[BUFFER_SIZE];
			int bytesRead;
			while ((bytesRead = this.inputStream.read(buffer)) != -1) {
				outputStream.write(buffer, 0, bytesRead);
			}
			outputStream.flush();
		}

	}

	/**
	 * Data holder for CRC and Size.
	 */
	private static class CrcAndSize {

		private final CRC32 crc = new CRC32();

		private long size;

		CrcAndSize(InputStreamSupplier supplier) throws IOException {
			try (InputStream inputStream = supplier.openStream()) {
				load(inputStream);
			}
		}

		CrcAndSize(InputStream inputStream) throws IOException {
			load(inputStream);
		}

		private void load(InputStream inputStream) throws IOException {
			byte[] buffer = new byte[BUFFER_SIZE];
			int bytesRead;
			while ((bytesRead = inputStream.read(buffer)) != -1) {
				this.crc.update(buffer, 0, bytesRead);
				this.size += bytesRead;
			}
		}

		void setupStoredEntry(JarArchiveEntry entry) {
			entry.setSize(this.size);
			entry.setCompressedSize(this.size);
			entry.setCrc(this.crc.getValue());
			entry.setMethod(ZipEntry.STORED);
		}

	}

	/**
	 * An {@code EntryTransformer} enables the transformation of {@link JarEntry jar
	 * entries} during the writing process.
	 */
	@FunctionalInterface
	interface EntryTransformer {

		/**
		 * No-op entity transformer.
		 */
		EntryTransformer NONE = (jarEntry) -> jarEntry;

		JarArchiveEntry transform(JarArchiveEntry jarEntry);

	}

	/**
	 * An {@code UnpackHandler} determines whether or not unpacking is required and
	 * provides a SHA1 hash if required.
	 */
	interface UnpackHandler {

		UnpackHandler NEVER = new UnpackHandler() {

			@Override
			public boolean requiresUnpack(String name) {
				return false;
			}

			@Override
			public String sha1Hash(String name) throws IOException {
				throw new UnsupportedOperationException();
			}

		};

		boolean requiresUnpack(String name);

		String sha1Hash(String name) throws IOException;

	}

	/**
	 * {@link UnpackHandler} backed by a {@link Library}.
	 */
	private static final class LibraryUnpackHandler implements UnpackHandler {

		private final Library library;

		private LibraryUnpackHandler(Library library) {
			this.library = library;
		}

		@Override
		public boolean requiresUnpack(String name) {
			return this.library.isUnpackRequired();
		}

		@Override
		public String sha1Hash(String name) throws IOException {
			return Digest.sha1(this.library::openStream);
		}

	}

}<|MERGE_RESOLUTION|>--- conflicted
+++ resolved
@@ -30,7 +30,7 @@
 import java.util.Enumeration;
 import java.util.HashSet;
 import java.util.Set;
-import java.util.function.Predicate;
+import java.util.function.Function;
 import java.util.jar.JarEntry;
 import java.util.jar.JarFile;
 import java.util.jar.JarInputStream;
@@ -89,61 +89,33 @@
 	 * Write all entries from the specified jar file.
 	 * @param jarFile the source jar file
 	 * @throws IOException if the entries cannot be written
-	 * @deprecated since 2.4.8 for removal in 2.6.0 in favor of
-	 * {@link #writeEntries(JarFile, EntryTransformer, UnpackHandler, Predicate)}
+	 * @deprecated since 2.4.8 for removal in 2.6.0
 	 */
 	@Deprecated
 	public void writeEntries(JarFile jarFile) throws IOException {
-<<<<<<< HEAD
-		writeEntries(jarFile, EntryTransformer.NONE, UnpackHandler.NEVER, (name) -> false);
+		writeEntries(jarFile, EntryTransformer.NONE, UnpackHandler.NEVER, (entry) -> null);
 	}
 
 	final void writeEntries(JarFile jarFile, EntryTransformer entryTransformer, UnpackHandler unpackHandler,
-			Predicate<String> libraryPredicate) throws IOException {
-		Enumeration<JarEntry> entries = jarFile.entries();
-		while (entries.hasMoreElements()) {
-			JarArchiveEntry entry = new JarArchiveEntry(entries.nextElement());
-			setUpEntry(jarFile, entry);
-			try (ZipHeaderPeekInputStream inputStream = new ZipHeaderPeekInputStream(jarFile.getInputStream(entry))) {
-				EntryWriter entryWriter = new InputStreamEntryWriter(inputStream);
-				JarArchiveEntry transformedEntry = entryTransformer.transform(entry);
-				if (transformedEntry != null) {
-					boolean updateLayerIndex = !libraryPredicate.test(entry.getName());
-					writeEntry(transformedEntry, entryWriter, unpackHandler, updateLayerIndex);
-				}
-=======
-		writeEntries(jarFile, EntryTransformer.NONE, UnpackHandler.NEVER, (entry) -> true);
-	}
-
-	/**
-	 * Write required entries from the specified jar file.
-	 * @param jarFile the source jar file
-	 * @param entryTransformer the entity transformer used to change the entry
-	 * @param unpackHandler the unpack handler
-	 * @param entryFilter a predicate used to filter the written entries
-	 * @throws IOException if the entries cannot be written
-	 * @since 2.4.8
-	 */
-	public void writeEntries(JarFile jarFile, EntryTransformer entryTransformer, UnpackHandler unpackHandler,
-			Predicate<JarEntry> entryFilter) throws IOException {
+			Function<JarEntry, Library> libraryLookup) throws IOException {
 		Enumeration<JarEntry> entries = jarFile.entries();
 		while (entries.hasMoreElements()) {
 			JarEntry entry = entries.nextElement();
-			if (entryFilter.test(entry)) {
-				writeEntry(jarFile, entryTransformer, unpackHandler, new JarArchiveEntry(entry));
+			Library library = libraryLookup.apply(entry);
+			if (library == null || library.isIncluded()) {
+				writeEntry(jarFile, entryTransformer, unpackHandler, new JarArchiveEntry(entry), library);
 			}
 		}
 	}
 
 	private void writeEntry(JarFile jarFile, EntryTransformer entryTransformer, UnpackHandler unpackHandler,
-			JarArchiveEntry entry) throws IOException {
+			JarArchiveEntry entry, Library library) throws IOException {
 		setUpEntry(jarFile, entry);
 		try (ZipHeaderPeekInputStream inputStream = new ZipHeaderPeekInputStream(jarFile.getInputStream(entry))) {
 			EntryWriter entryWriter = new InputStreamEntryWriter(inputStream);
 			JarArchiveEntry transformedEntry = entryTransformer.transform(entry);
 			if (transformedEntry != null) {
-				writeEntry(transformedEntry, entryWriter, unpackHandler, true);
->>>>>>> b790c827
+				writeEntry(transformedEntry, library, entryWriter, unpackHandler);
 			}
 		}
 	}
@@ -197,15 +169,7 @@
 		entry.setTime(getNestedLibraryTime(library));
 		new CrcAndSize(library::openStream).setupStoredEntry(entry);
 		try (InputStream inputStream = library.openStream()) {
-			writeEntry(entry, new InputStreamEntryWriter(inputStream), new LibraryUnpackHandler(library), false);
-			updateLayerIndex(entry.getName(), library);
-		}
-	}
-
-	private void updateLayerIndex(String name, Library library) {
-		if (this.layers != null) {
-			Layer layer = this.layers.getLayer(library);
-			this.layersIndex.add(layer, name);
+			writeEntry(entry, library, new InputStreamEntryWriter(inputStream), new LibraryUnpackHandler(library));
 		}
 	}
 
@@ -286,20 +250,20 @@
 	}
 
 	private void writeEntry(JarArchiveEntry entry, EntryWriter entryWriter) throws IOException {
-		writeEntry(entry, entryWriter, UnpackHandler.NEVER, true);
+		writeEntry(entry, null, entryWriter, UnpackHandler.NEVER);
 	}
 
 	/**
 	 * Perform the actual write of a {@link JarEntry}. All other write methods delegate to
 	 * this one.
 	 * @param entry the entry to write
+	 * @param library the library for the entry or {@code null}
 	 * @param entryWriter the entry writer or {@code null} if there is no content
 	 * @param unpackHandler handles possible unpacking for the entry
-	 * @param updateLayerIndex if the layer index should be updated
 	 * @throws IOException in case of I/O errors
 	 */
-	private void writeEntry(JarArchiveEntry entry, EntryWriter entryWriter, UnpackHandler unpackHandler,
-			boolean updateLayerIndex) throws IOException {
+	private void writeEntry(JarArchiveEntry entry, Library library, EntryWriter entryWriter,
+			UnpackHandler unpackHandler) throws IOException {
 		String name = entry.getName();
 		writeParentDirectoryEntries(name);
 		if (this.writtenEntries.add(name)) {
@@ -310,16 +274,14 @@
 				entry.setSize(entryWriter.size());
 			}
 			entryWriter = addUnpackCommentIfNecessary(entry, entryWriter, unpackHandler);
-			if (updateLayerIndex) {
-				updateLayerIndex(entry);
-			}
+			updateLayerIndex(entry, library);
 			writeToArchive(entry, entryWriter);
 		}
 	}
 
-	private void updateLayerIndex(JarArchiveEntry entry) {
+	private void updateLayerIndex(JarArchiveEntry entry, Library library) {
 		if (this.layers != null && !entry.getName().endsWith("/")) {
-			Layer layer = this.layers.getLayer(entry.getName());
+			Layer layer = (library != null) ? this.layers.getLayer(library) : this.layers.getLayer(entry.getName());
 			this.layersIndex.add(layer, entry.getName());
 		}
 	}
@@ -331,7 +293,7 @@
 		while (parent.lastIndexOf('/') != -1) {
 			parent = parent.substring(0, parent.lastIndexOf('/'));
 			if (!parent.isEmpty()) {
-				writeEntry(new JarArchiveEntry(parent + "/"), null, UnpackHandler.NEVER, false);
+				writeEntry(new JarArchiveEntry(parent + "/"), null, null, UnpackHandler.NEVER);
 			}
 		}
 	}
