--- conflicted
+++ resolved
@@ -62,18 +62,7 @@
 	}
 
 	@Test
-<<<<<<< HEAD
 	void severalRepositoriesNoConflict() throws IOException {
-		try (InputStream foo = getInputStreamFor("foo"); InputStream bar = getInputStreamFor("bar")) {
-			ConfigurationMetadataRepository repo = ConfigurationMetadataRepositoryJsonBuilder.create(foo, bar).build();
-			validateFoo(repo);
-			validateBar(repo);
-			assertThat(repo.getAllGroups()).hasSize(2);
-			contains(repo.getAllProperties(), "spring.foo.name", "spring.foo.description", "spring.foo.counter",
-					"spring.bar.name", "spring.bar.description", "spring.bar.counter");
-			assertThat(repo.getAllProperties()).hasSize(6);
-=======
-	public void severalRepositoriesNoConflict() throws IOException {
 		try (InputStream foo = getInputStreamFor("foo")) {
 			try (InputStream bar = getInputStreamFor("bar")) {
 				ConfigurationMetadataRepository repo = ConfigurationMetadataRepositoryJsonBuilder.create(foo, bar)
@@ -85,23 +74,11 @@
 						"spring.bar.name", "spring.bar.description", "spring.bar.counter");
 				assertThat(repo.getAllProperties()).hasSize(6);
 			}
->>>>>>> 91786bc7
-		}
-	}
-
-	@Test
-<<<<<<< HEAD
+		}
+	}
+
+	@Test
 	void repositoryWithRoot() throws IOException {
-		try (InputStream foo = getInputStreamFor("foo"); InputStream root = getInputStreamFor("root")) {
-			ConfigurationMetadataRepository repo = ConfigurationMetadataRepositoryJsonBuilder.create(foo, root).build();
-			validateFoo(repo);
-			assertThat(repo.getAllGroups()).hasSize(2);
-
-			contains(repo.getAllProperties(), "spring.foo.name", "spring.foo.description", "spring.foo.counter",
-					"spring.root.name", "spring.root2.name");
-			assertThat(repo.getAllProperties()).hasSize(5);
-=======
-	public void repositoryWithRoot() throws IOException {
 		try (InputStream foo = getInputStreamFor("foo")) {
 			try (InputStream root = getInputStreamFor("root")) {
 				ConfigurationMetadataRepository repo = ConfigurationMetadataRepositoryJsonBuilder.create(foo, root)
@@ -113,27 +90,11 @@
 						"spring.root.name", "spring.root2.name");
 				assertThat(repo.getAllProperties()).hasSize(5);
 			}
->>>>>>> 91786bc7
-		}
-	}
-
-	@Test
-<<<<<<< HEAD
+		}
+	}
+
+	@Test
 	void severalRepositoriesIdenticalGroups() throws IOException {
-		try (InputStream foo = getInputStreamFor("foo"); InputStream foo2 = getInputStreamFor("foo2")) {
-			ConfigurationMetadataRepository repo = ConfigurationMetadataRepositoryJsonBuilder.create(foo, foo2).build();
-			assertThat(repo.getAllGroups()).hasSize(1);
-			ConfigurationMetadataGroup group = repo.getAllGroups().get("spring.foo");
-			contains(group.getSources(), "org.acme.Foo", "org.acme.Foo2", "org.springframework.boot.FooProperties");
-			assertThat(group.getSources()).hasSize(3);
-			contains(group.getProperties(), "spring.foo.name", "spring.foo.description", "spring.foo.counter",
-					"spring.foo.enabled", "spring.foo.type");
-			assertThat(group.getProperties()).hasSize(5);
-			contains(repo.getAllProperties(), "spring.foo.name", "spring.foo.description", "spring.foo.counter",
-					"spring.foo.enabled", "spring.foo.type");
-			assertThat(repo.getAllProperties()).hasSize(5);
-=======
-	public void severalRepositoriesIdenticalGroups() throws IOException {
 		try (InputStream foo = getInputStreamFor("foo")) {
 			try (InputStream foo2 = getInputStreamFor("foo2")) {
 				ConfigurationMetadataRepository repo = ConfigurationMetadataRepositoryJsonBuilder.create(foo, foo2)
@@ -149,7 +110,6 @@
 						"spring.foo.enabled", "spring.foo.type");
 				assertThat(repo.getAllProperties()).hasSize(5);
 			}
->>>>>>> 91786bc7
 		}
 	}
 
@@ -183,23 +143,7 @@
 	}
 
 	@Test
-<<<<<<< HEAD
 	void builderInstancesAreIsolated() throws IOException {
-		try (InputStream foo = getInputStreamFor("foo"); InputStream bar = getInputStreamFor("bar")) {
-			ConfigurationMetadataRepositoryJsonBuilder builder = ConfigurationMetadataRepositoryJsonBuilder.create();
-			ConfigurationMetadataRepository firstRepo = builder.withJsonResource(foo).build();
-			validateFoo(firstRepo);
-			ConfigurationMetadataRepository secondRepo = builder.withJsonResource(bar).build();
-			validateFoo(secondRepo);
-			validateBar(secondRepo);
-			// first repo not impacted by second build
-			assertThat(secondRepo).isNotEqualTo(firstRepo);
-			assertThat(firstRepo.getAllGroups()).hasSize(1);
-			assertThat(firstRepo.getAllProperties()).hasSize(3);
-			assertThat(secondRepo.getAllGroups()).hasSize(2);
-			assertThat(secondRepo.getAllProperties()).hasSize(6);
-=======
-	public void builderInstancesAreIsolated() throws IOException {
 		try (InputStream foo = getInputStreamFor("foo")) {
 			try (InputStream bar = getInputStreamFor("bar")) {
 				ConfigurationMetadataRepositoryJsonBuilder builder = ConfigurationMetadataRepositoryJsonBuilder
@@ -216,7 +160,6 @@
 				assertThat(secondRepo.getAllGroups()).hasSize(2);
 				assertThat(secondRepo.getAllProperties()).hasSize(6);
 			}
->>>>>>> 91786bc7
 		}
 	}
 
