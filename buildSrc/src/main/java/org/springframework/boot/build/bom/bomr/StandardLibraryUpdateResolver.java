--- conflicted
+++ resolved
@@ -23,11 +23,7 @@
 import java.util.List;
 import java.util.Map;
 import java.util.SortedSet;
-<<<<<<< HEAD
-=======
 import java.util.function.BiPredicate;
-import java.util.stream.Collectors;
->>>>>>> 7b59d2fc
 
 import org.slf4j.Logger;
 import org.slf4j.LoggerFactory;
@@ -110,18 +106,8 @@
 			.stream()
 			.flatMap(SortedSet::stream)
 			.distinct()
-<<<<<<< HEAD
-			.filter((dependencyVersion) -> isPermitted(dependencyVersion, library.getProhibitedVersions()))
+			.filter((dependencyVersion) -> this.predicate.test(library, dependencyVersion))
 			.map((version) -> (VersionOption) new VersionOption.ResolvedVersionOption(version,
-=======
-			.filter((dependencyVersion) -> this.predicate.test(library, dependencyVersion))
-			.toList();
-		if (allVersions.isEmpty()) {
-			return Collections.emptyList();
-		}
-		return allVersions.stream()
-			.map((version) -> new VersionOption.ResolvedVersionOption(version,
->>>>>>> 7b59d2fc
 					getMissingModules(moduleVersions, version)))
 			.toList();
 	}
