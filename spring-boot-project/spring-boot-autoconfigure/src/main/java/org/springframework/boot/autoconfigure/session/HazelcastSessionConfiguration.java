/*
<<<<<<< HEAD
 * Copyright 2012-2022 the original author or authors.
=======
 * Copyright 2012-2023 the original author or authors.
>>>>>>> df5898a1
 *
 * Licensed under the Apache License, Version 2.0 (the "License");
 * you may not use this file except in compliance with the License.
 * You may obtain a copy of the License at
 *
 *      https://www.apache.org/licenses/LICENSE-2.0
 *
 * Unless required by applicable law or agreed to in writing, software
 * distributed under the License is distributed on an "AS IS" BASIS,
 * WITHOUT WARRANTIES OR CONDITIONS OF ANY KIND, either express or implied.
 * See the License for the specific language governing permissions and
 * limitations under the License.
 */

package org.springframework.boot.autoconfigure.session;

import com.hazelcast.core.HazelcastInstance;

import org.springframework.boot.autoconfigure.condition.ConditionalOnBean;
import org.springframework.boot.autoconfigure.condition.ConditionalOnClass;
import org.springframework.boot.autoconfigure.condition.ConditionalOnMissingBean;
import org.springframework.boot.autoconfigure.web.ServerProperties;
import org.springframework.boot.context.properties.EnableConfigurationProperties;
import org.springframework.boot.context.properties.PropertyMapper;
import org.springframework.context.annotation.Bean;
import org.springframework.context.annotation.Configuration;
import org.springframework.context.annotation.Import;
import org.springframework.session.SessionRepository;
import org.springframework.session.config.SessionRepositoryCustomizer;
import org.springframework.session.hazelcast.HazelcastIndexedSessionRepository;
import org.springframework.session.hazelcast.config.annotation.web.http.HazelcastHttpSessionConfiguration;

/**
 * Hazelcast backed session configuration.
 *
 * @author Tommy Ludwig
 * @author Eddú Meléndez
 * @author Stephane Nicoll
 * @author Vedran Pavic
 */
@Configuration(proxyBeanMethods = false)
@ConditionalOnClass(HazelcastIndexedSessionRepository.class)
@ConditionalOnMissingBean(SessionRepository.class)
@ConditionalOnBean(HazelcastInstance.class)
@EnableConfigurationProperties(HazelcastSessionProperties.class)
@Import(HazelcastHttpSessionConfiguration.class)
class HazelcastSessionConfiguration {

<<<<<<< HEAD
	@Bean
	SessionRepositoryCustomizer<HazelcastIndexedSessionRepository> springBootSessionRepositoryCustomizer(
			SessionProperties sessionProperties, HazelcastSessionProperties hazelcastSessionProperties,
			ServerProperties serverProperties) {
		return (sessionRepository) -> {
			PropertyMapper map = PropertyMapper.get().alwaysApplyingWhenNonNull();
			map.from(sessionProperties.determineTimeout(() -> serverProperties.getServlet().getSession().getTimeout()))
					.to(sessionRepository::setDefaultMaxInactiveInterval);
			map.from(hazelcastSessionProperties::getMapName).to(sessionRepository::setSessionMapName);
			map.from(hazelcastSessionProperties::getFlushMode).to(sessionRepository::setFlushMode);
			map.from(hazelcastSessionProperties::getSaveMode).to(sessionRepository::setSaveMode);
		};
=======
	@Configuration(proxyBeanMethods = false)
	public static class SpringBootHazelcastHttpSessionConfiguration extends HazelcastHttpSessionConfiguration {

		@Autowired
		public void customize(SessionProperties sessionProperties,
				HazelcastSessionProperties hazelcastSessionProperties, ServerProperties serverProperties) {
			Duration timeout = sessionProperties
				.determineTimeout(() -> serverProperties.getServlet().getSession().getTimeout());
			if (timeout != null) {
				setMaxInactiveIntervalInSeconds((int) timeout.getSeconds());
			}
			setSessionMapName(hazelcastSessionProperties.getMapName());
			setFlushMode(hazelcastSessionProperties.getFlushMode());
			setSaveMode(hazelcastSessionProperties.getSaveMode());
		}

>>>>>>> df5898a1
	}

}<|MERGE_RESOLUTION|>--- conflicted
+++ resolved
@@ -1,9 +1,5 @@
 /*
-<<<<<<< HEAD
- * Copyright 2012-2022 the original author or authors.
-=======
  * Copyright 2012-2023 the original author or authors.
->>>>>>> df5898a1
  *
  * Licensed under the Apache License, Version 2.0 (the "License");
  * you may not use this file except in compliance with the License.
@@ -52,7 +48,6 @@
 @Import(HazelcastHttpSessionConfiguration.class)
 class HazelcastSessionConfiguration {
 
-<<<<<<< HEAD
 	@Bean
 	SessionRepositoryCustomizer<HazelcastIndexedSessionRepository> springBootSessionRepositoryCustomizer(
 			SessionProperties sessionProperties, HazelcastSessionProperties hazelcastSessionProperties,
@@ -60,29 +55,11 @@
 		return (sessionRepository) -> {
 			PropertyMapper map = PropertyMapper.get().alwaysApplyingWhenNonNull();
 			map.from(sessionProperties.determineTimeout(() -> serverProperties.getServlet().getSession().getTimeout()))
-					.to(sessionRepository::setDefaultMaxInactiveInterval);
+				.to(sessionRepository::setDefaultMaxInactiveInterval);
 			map.from(hazelcastSessionProperties::getMapName).to(sessionRepository::setSessionMapName);
 			map.from(hazelcastSessionProperties::getFlushMode).to(sessionRepository::setFlushMode);
 			map.from(hazelcastSessionProperties::getSaveMode).to(sessionRepository::setSaveMode);
 		};
-=======
-	@Configuration(proxyBeanMethods = false)
-	public static class SpringBootHazelcastHttpSessionConfiguration extends HazelcastHttpSessionConfiguration {
-
-		@Autowired
-		public void customize(SessionProperties sessionProperties,
-				HazelcastSessionProperties hazelcastSessionProperties, ServerProperties serverProperties) {
-			Duration timeout = sessionProperties
-				.determineTimeout(() -> serverProperties.getServlet().getSession().getTimeout());
-			if (timeout != null) {
-				setMaxInactiveIntervalInSeconds((int) timeout.getSeconds());
-			}
-			setSessionMapName(hazelcastSessionProperties.getMapName());
-			setFlushMode(hazelcastSessionProperties.getFlushMode());
-			setSaveMode(hazelcastSessionProperties.getSaveMode());
-		}
-
->>>>>>> df5898a1
 	}
 
 }