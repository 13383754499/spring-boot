--- conflicted
+++ resolved
@@ -36,28 +36,7 @@
 	 * @param invoker the invoker to advise
 	 * @return an potentially new operation invoker with support for additional features
 	 */
-<<<<<<< HEAD
-	OperationInvoker apply(EndpointId endpointId, OperationType operationType,
-			OperationParameters parameters, OperationInvoker invoker);
-=======
-	default OperationInvoker apply(EndpointId endpointId, OperationType operationType, OperationParameters parameters,
-			OperationInvoker invoker) {
-		return apply((endpointId != null) ? endpointId.toString() : null, operationType, parameters, invoker);
-	}
-
-	/**
-	 * Apply additional functionality to the given invoker.
-	 * @param endpointId the endpoint ID
-	 * @param operationType the operation type
-	 * @param parameters the operation parameters
-	 * @param invoker the invoker to advise
-	 * @return an potentially new operation invoker with support for additional features
-	 * @deprecated since 2.0.6 in favor of
-	 * {@link #apply(EndpointId, OperationType, OperationParameters, OperationInvoker)}
-	 */
-	@Deprecated
-	OperationInvoker apply(String endpointId, OperationType operationType, OperationParameters parameters,
+	OperationInvoker apply(EndpointId endpointId, OperationType operationType, OperationParameters parameters,
 			OperationInvoker invoker);
->>>>>>> c6c139d9
 
 }