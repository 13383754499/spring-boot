/*
 * Copyright 2012-2024 the original author or authors.
 *
 * Licensed under the Apache License, Version 2.0 (the "License");
 * you may not use this file except in compliance with the License.
 * You may obtain a copy of the License at
 *
 *      https://www.apache.org/licenses/LICENSE-2.0
 *
 * Unless required by applicable law or agreed to in writing, software
 * distributed under the License is distributed on an "AS IS" BASIS,
 * WITHOUT WARRANTIES OR CONDITIONS OF ANY KIND, either express or implied.
 * See the License for the specific language governing permissions and
 * limitations under the License.
 */

package org.springframework.boot.web.servlet.error;

import java.io.PrintWriter;
import java.io.StringWriter;
import java.util.Date;
import java.util.LinkedHashMap;
import java.util.List;
import java.util.Map;

import jakarta.servlet.RequestDispatcher;
import jakarta.servlet.ServletException;
import jakarta.servlet.http.HttpServletRequest;
import jakarta.servlet.http.HttpServletResponse;

import org.springframework.boot.web.error.ErrorAttributeOptions;
import org.springframework.boot.web.error.ErrorAttributeOptions.Include;
import org.springframework.core.Ordered;
import org.springframework.core.annotation.Order;
import org.springframework.http.HttpStatus;
import org.springframework.util.ObjectUtils;
import org.springframework.util.StringUtils;
import org.springframework.validation.BindingResult;
import org.springframework.validation.ObjectError;
import org.springframework.validation.method.MethodValidationResult;
import org.springframework.web.context.request.RequestAttributes;
import org.springframework.web.context.request.WebRequest;
import org.springframework.web.servlet.HandlerExceptionResolver;
import org.springframework.web.servlet.ModelAndView;

/**
 * Default implementation of {@link ErrorAttributes}. Provides the following attributes
 * when possible:
 * <ul>
 * <li>timestamp - The time that the errors were extracted</li>
 * <li>status - The status code</li>
 * <li>error - The error reason</li>
 * <li>exception - The class name of the root exception (if configured)</li>
 * <li>message - The exception message (if configured)</li>
 * <li>errors - Any {@link ObjectError}s from a {@link BindingResult} or
 * {@link MethodValidationResult} exception (if configured)</li>
 * <li>trace - The exception stack trace (if configured)</li>
 * <li>path - The URL path when the exception was raised</li>
 * </ul>
 *
 * @author Phillip Webb
 * @author Dave Syer
 * @author Stephane Nicoll
 * @author Vedran Pavic
 * @author Scott Frederick
 * @author Moritz Halbritter
 * @author Yanming Zhou
 * @since 2.0.0
 * @see ErrorAttributes
 */
@Order(Ordered.HIGHEST_PRECEDENCE)
public class DefaultErrorAttributes implements ErrorAttributes, HandlerExceptionResolver, Ordered {

	private static final String ERROR_INTERNAL_ATTRIBUTE = DefaultErrorAttributes.class.getName() + ".ERROR";

	@Override
	public int getOrder() {
		return Ordered.HIGHEST_PRECEDENCE;
	}

	@Override
	public ModelAndView resolveException(HttpServletRequest request, HttpServletResponse response, Object handler,
			Exception ex) {
		storeErrorAttributes(request, ex);
		return null;
	}

	private void storeErrorAttributes(HttpServletRequest request, Exception ex) {
		request.setAttribute(ERROR_INTERNAL_ATTRIBUTE, ex);
	}

	@Override
	public Map<String, Object> getErrorAttributes(WebRequest webRequest, ErrorAttributeOptions options) {
		Map<String, Object> errorAttributes = getErrorAttributes(webRequest, options.isIncluded(Include.STACK_TRACE));
<<<<<<< HEAD
		if (!options.isIncluded(Include.EXCEPTION)) {
			errorAttributes.remove("exception");
		}
		if (!options.isIncluded(Include.STACK_TRACE)) {
			errorAttributes.remove("trace");
		}
		if (!options.isIncluded(Include.MESSAGE) && errorAttributes.get("message") != null) {
			errorAttributes.remove("message");
		}
		if (!options.isIncluded(Include.BINDING_ERRORS)) {
			errorAttributes.remove("errors");
		}
		if (!options.isIncluded(Include.PATH)) {
			errorAttributes.remove("path");
		}
=======
		options.retainIncluded(errorAttributes);
>>>>>>> 60b7e6cf
		return errorAttributes;
	}

	private Map<String, Object> getErrorAttributes(WebRequest webRequest, boolean includeStackTrace) {
		Map<String, Object> errorAttributes = new LinkedHashMap<>();
		errorAttributes.put("timestamp", new Date());
		addStatus(errorAttributes, webRequest);
		addErrorDetails(errorAttributes, webRequest, includeStackTrace);
		addPath(errorAttributes, webRequest);
		return errorAttributes;
	}

	private void addStatus(Map<String, Object> errorAttributes, RequestAttributes requestAttributes) {
		Integer status = getAttribute(requestAttributes, RequestDispatcher.ERROR_STATUS_CODE);
		if (status == null) {
			errorAttributes.put("status", 999);
			errorAttributes.put("error", "None");
			return;
		}
		errorAttributes.put("status", status);
		try {
			errorAttributes.put("error", HttpStatus.valueOf(status).getReasonPhrase());
		}
		catch (Exception ex) {
			// Unable to obtain a reason
			errorAttributes.put("error", "Http Status " + status);
		}
	}

	private void addErrorDetails(Map<String, Object> errorAttributes, WebRequest webRequest,
			boolean includeStackTrace) {
		Throwable error = getError(webRequest);
		if (error != null) {
			while (error instanceof ServletException && error.getCause() != null) {
				error = error.getCause();
			}
			errorAttributes.put("exception", error.getClass().getName());
			if (includeStackTrace) {
				addStackTrace(errorAttributes, error);
			}
		}
		addErrorMessage(errorAttributes, webRequest, error);
	}

	private void addErrorMessage(Map<String, Object> errorAttributes, WebRequest webRequest, Throwable error) {
		BindingResult bindingResult = extractBindingResult(error);
		if (bindingResult != null) {
			addMessageAndErrorsFromBindingResult(errorAttributes, bindingResult);
		}
		else {
			MethodValidationResult methodValidationResult = extractMethodValidationResult(error);
			if (methodValidationResult != null) {
				addMessageAndErrorsFromMethodValidationResult(errorAttributes, methodValidationResult);
			}
			else {
				addExceptionErrorMessage(errorAttributes, webRequest, error);
			}
		}
	}

	private void addExceptionErrorMessage(Map<String, Object> errorAttributes, WebRequest webRequest, Throwable error) {
		errorAttributes.put("message", getMessage(webRequest, error));
	}

	/**
	 * Returns the message to be included as the value of the {@code message} error
	 * attribute. By default the returned message is the first of the following that is
	 * not empty:
	 * <ol>
	 * <li>Value of the {@link RequestDispatcher#ERROR_MESSAGE} request attribute.
	 * <li>Message of the given {@code error}.
	 * <li>{@code No message available}.
	 * </ol>
	 * @param webRequest current request
	 * @param error current error, if any
	 * @return message to include in the error attributes
	 * @since 2.4.0
	 */
	protected String getMessage(WebRequest webRequest, Throwable error) {
		Object message = getAttribute(webRequest, RequestDispatcher.ERROR_MESSAGE);
		if (!ObjectUtils.isEmpty(message)) {
			return message.toString();
		}
		if (error != null && StringUtils.hasLength(error.getMessage())) {
			return error.getMessage();
		}
		return "No message available";
	}

	private void addMessageAndErrorsFromBindingResult(Map<String, Object> errorAttributes, BindingResult result) {
		addMessageAndErrorsForValidationFailure(errorAttributes, "object='" + result.getObjectName() + "'",
				result.getAllErrors());
	}

	private void addMessageAndErrorsFromMethodValidationResult(Map<String, Object> errorAttributes,
			MethodValidationResult result) {
		List<ObjectError> errors = result.getAllErrors()
			.stream()
			.filter(ObjectError.class::isInstance)
			.map(ObjectError.class::cast)
			.toList();
		addMessageAndErrorsForValidationFailure(errorAttributes, "method='" + result.getMethod() + "'", errors);
	}

	private void addMessageAndErrorsForValidationFailure(Map<String, Object> errorAttributes, String validated,
			List<ObjectError> errors) {
		errorAttributes.put("message", "Validation failed for " + validated + ". Error count: " + errors.size());
		errorAttributes.put("errors", errors);
	}

	private BindingResult extractBindingResult(Throwable error) {
		if (error instanceof BindingResult bindingResult) {
			return bindingResult;
		}
		return null;
	}

	private MethodValidationResult extractMethodValidationResult(Throwable error) {
		if (error instanceof MethodValidationResult methodValidationResult) {
			return methodValidationResult;
		}
		return null;
	}

	private void addStackTrace(Map<String, Object> errorAttributes, Throwable error) {
		StringWriter stackTrace = new StringWriter();
		error.printStackTrace(new PrintWriter(stackTrace));
		stackTrace.flush();
		errorAttributes.put("trace", stackTrace.toString());
	}

	private void addPath(Map<String, Object> errorAttributes, RequestAttributes requestAttributes) {
		String path = getAttribute(requestAttributes, RequestDispatcher.ERROR_REQUEST_URI);
		if (path != null) {
			errorAttributes.put("path", path);
		}
	}

	@Override
	public Throwable getError(WebRequest webRequest) {
		Throwable exception = getAttribute(webRequest, ERROR_INTERNAL_ATTRIBUTE);
		if (exception == null) {
			exception = getAttribute(webRequest, RequestDispatcher.ERROR_EXCEPTION);
		}
		return exception;
	}

	@SuppressWarnings("unchecked")
	private <T> T getAttribute(RequestAttributes requestAttributes, String name) {
		return (T) requestAttributes.getAttribute(name, RequestAttributes.SCOPE_REQUEST);
	}

}<|MERGE_RESOLUTION|>--- conflicted
+++ resolved
@@ -92,25 +92,7 @@
 	@Override
 	public Map<String, Object> getErrorAttributes(WebRequest webRequest, ErrorAttributeOptions options) {
 		Map<String, Object> errorAttributes = getErrorAttributes(webRequest, options.isIncluded(Include.STACK_TRACE));
-<<<<<<< HEAD
-		if (!options.isIncluded(Include.EXCEPTION)) {
-			errorAttributes.remove("exception");
-		}
-		if (!options.isIncluded(Include.STACK_TRACE)) {
-			errorAttributes.remove("trace");
-		}
-		if (!options.isIncluded(Include.MESSAGE) && errorAttributes.get("message") != null) {
-			errorAttributes.remove("message");
-		}
-		if (!options.isIncluded(Include.BINDING_ERRORS)) {
-			errorAttributes.remove("errors");
-		}
-		if (!options.isIncluded(Include.PATH)) {
-			errorAttributes.remove("path");
-		}
-=======
 		options.retainIncluded(errorAttributes);
->>>>>>> 60b7e6cf
 		return errorAttributes;
 	}
 
