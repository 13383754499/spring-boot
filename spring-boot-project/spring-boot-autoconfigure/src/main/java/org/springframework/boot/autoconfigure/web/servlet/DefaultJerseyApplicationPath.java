--- conflicted
+++ resolved
@@ -51,19 +51,9 @@
 		if (StringUtils.hasLength(this.applicationPath)) {
 			return this.applicationPath;
 		}
-<<<<<<< HEAD
-=======
-		return findApplicationPath(
-				AnnotationUtils.findAnnotation(this.config.getApplication().getClass(), ApplicationPath.class));
-	}
-
-	private static String findApplicationPath(ApplicationPath annotation) {
->>>>>>> 24925c3d
 		// Jersey doesn't like to be the default servlet, so map to /* as a fallback
-		return MergedAnnotations
-				.from(this.config.getApplication().getClass(), SearchStrategy.EXHAUSTIVE)
-				.get(ApplicationPath.class).getValue(MergedAnnotation.VALUE, String.class)
-				.orElse("/*");
+		return MergedAnnotations.from(this.config.getApplication().getClass(), SearchStrategy.EXHAUSTIVE)
+				.get(ApplicationPath.class).getValue(MergedAnnotation.VALUE, String.class).orElse("/*");
 	}
 
 }