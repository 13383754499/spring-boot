--- conflicted
+++ resolved
@@ -44,15 +44,9 @@
 		String header = "{\"alg\": \"RS256\", \"kid\": \"key-id\", \"typ\": \"JWT\"}";
 		String claims = "invalid-claims";
 		assertThatExceptionOfType(CloudFoundryAuthorizationException.class)
-<<<<<<< HEAD
-				.isThrownBy(() -> new Token(Base64.getEncoder().encodeToString(header.getBytes()) + "."
-						+ Base64.getEncoder().encodeToString(claims.getBytes())))
-				.satisfies(reasonRequirement(Reason.INVALID_TOKEN));
-=======
-			.isThrownBy(() -> new Token(Base64Utils.encodeToString(header.getBytes()) + "."
-					+ Base64Utils.encodeToString(claims.getBytes())))
+			.isThrownBy(() -> new Token(Base64.getEncoder().encodeToString(header.getBytes()) + "."
+					+ Base64.getEncoder().encodeToString(claims.getBytes())))
 			.satisfies(reasonRequirement(Reason.INVALID_TOKEN));
->>>>>>> df5898a1
 	}
 
 	@Test
@@ -60,15 +54,9 @@
 		String header = "invalid-header";
 		String claims = "{\"exp\": 2147483647, \"iss\": \"http://localhost:8080/uaa/oauth/token\"}";
 		assertThatExceptionOfType(CloudFoundryAuthorizationException.class)
-<<<<<<< HEAD
-				.isThrownBy(() -> new Token(Base64.getEncoder().encodeToString(header.getBytes()) + "."
-						+ Base64.getEncoder().encodeToString(claims.getBytes())))
-				.satisfies(reasonRequirement(Reason.INVALID_TOKEN));
-=======
-			.isThrownBy(() -> new Token(Base64Utils.encodeToString(header.getBytes()) + "."
-					+ Base64Utils.encodeToString(claims.getBytes())))
+			.isThrownBy(() -> new Token(Base64.getEncoder().encodeToString(header.getBytes()) + "."
+					+ Base64.getEncoder().encodeToString(claims.getBytes())))
 			.satisfies(reasonRequirement(Reason.INVALID_TOKEN));
->>>>>>> df5898a1
 	}
 
 	@Test
