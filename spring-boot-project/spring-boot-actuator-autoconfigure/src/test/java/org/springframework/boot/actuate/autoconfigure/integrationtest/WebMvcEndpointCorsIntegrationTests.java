/*
 * Copyright 2012-2019 the original author or authors.
 *
 * Licensed under the Apache License, Version 2.0 (the "License");
 * you may not use this file except in compliance with the License.
 * You may obtain a copy of the License at
 *
 *      https://www.apache.org/licenses/LICENSE-2.0
 *
 * Unless required by applicable law or agreed to in writing, software
 * distributed under the License is distributed on an "AS IS" BASIS,
 * WITHOUT WARRANTIES OR CONDITIONS OF ANY KIND, either express or implied.
 * See the License for the specific language governing permissions and
 * limitations under the License.
 */

package org.springframework.boot.actuate.autoconfigure.integrationtest;

import org.junit.jupiter.api.Test;

import org.springframework.boot.actuate.autoconfigure.beans.BeansEndpointAutoConfiguration;
import org.springframework.boot.actuate.autoconfigure.endpoint.EndpointAutoConfiguration;
import org.springframework.boot.actuate.autoconfigure.endpoint.web.WebEndpointAutoConfiguration;
import org.springframework.boot.actuate.autoconfigure.endpoint.web.servlet.WebMvcEndpointManagementContextConfiguration;
import org.springframework.boot.actuate.autoconfigure.web.server.ManagementContextAutoConfiguration;
import org.springframework.boot.actuate.autoconfigure.web.servlet.ServletManagementContextAutoConfiguration;
import org.springframework.boot.autoconfigure.AutoConfigurations;
import org.springframework.boot.autoconfigure.http.HttpMessageConvertersAutoConfiguration;
import org.springframework.boot.autoconfigure.jackson.JacksonAutoConfiguration;
import org.springframework.boot.autoconfigure.web.servlet.DispatcherServletAutoConfiguration;
import org.springframework.boot.autoconfigure.web.servlet.WebMvcAutoConfiguration;
import org.springframework.boot.test.context.runner.ContextConsumer;
import org.springframework.boot.test.context.runner.WebApplicationContextRunner;
import org.springframework.http.HttpHeaders;
import org.springframework.test.web.servlet.MockMvc;
import org.springframework.test.web.servlet.ResultActions;
import org.springframework.test.web.servlet.setup.MockMvcBuilders;
import org.springframework.web.context.WebApplicationContext;

import static org.springframework.test.web.servlet.request.MockMvcRequestBuilders.options;
import static org.springframework.test.web.servlet.result.MockMvcResultMatchers.header;
import static org.springframework.test.web.servlet.result.MockMvcResultMatchers.status;

/**
 * Integration tests for the MVC actuator endpoints' CORS support
 *
 * @author Andy Wilkinson
 * @author Stephane Nicoll
 * @see WebMvcEndpointManagementContextConfiguration
 */
public class WebMvcEndpointCorsIntegrationTests {

<<<<<<< HEAD
	private final WebApplicationContextRunner contextRunner = new WebApplicationContextRunner()
			.withConfiguration(AutoConfigurations.of(JacksonAutoConfiguration.class,
					HttpMessageConvertersAutoConfiguration.class,
					WebMvcAutoConfiguration.class,
					DispatcherServletAutoConfiguration.class,
					EndpointAutoConfiguration.class, WebEndpointAutoConfiguration.class,
					ManagementContextAutoConfiguration.class,
					ServletManagementContextAutoConfiguration.class,
					BeansEndpointAutoConfiguration.class))
			.withPropertyValues("management.endpoints.web.exposure.include:*");
=======
	private AnnotationConfigWebApplicationContext context;

	@Before
	public void createContext() {
		this.context = new AnnotationConfigWebApplicationContext();
		this.context.setServletContext(new MockServletContext());
		this.context.register(JacksonAutoConfiguration.class, HttpMessageConvertersAutoConfiguration.class,
				WebMvcAutoConfiguration.class, DispatcherServletAutoConfiguration.class,
				EndpointAutoConfiguration.class, WebEndpointAutoConfiguration.class,
				ManagementContextAutoConfiguration.class, ServletManagementContextAutoConfiguration.class,
				BeansEndpointAutoConfiguration.class);
		TestPropertyValues.of("management.endpoints.web.exposure.include:*").applyTo(this.context);
	}
>>>>>>> 24925c3d

	@Test
	public void corsIsDisabledByDefault() {
		this.contextRunner.run(withMockMvc((mockMvc) -> mockMvc
				.perform(options("/actuator/beans").header("Origin", "foo.example.com")
						.header(HttpHeaders.ACCESS_CONTROL_REQUEST_METHOD, "GET"))
<<<<<<< HEAD
				.andExpect(
						header().doesNotExist(HttpHeaders.ACCESS_CONTROL_ALLOW_ORIGIN))));
	}

	@Test
	public void settingAllowedOriginsEnablesCors() {
		this.contextRunner
				.withPropertyValues(
						"management.endpoints.web.cors.allowed-origins:foo.example.com")
				.run(withMockMvc((mockMvc) -> {
					mockMvc.perform(options("/actuator/beans")
							.header("Origin", "bar.example.com")
							.header(HttpHeaders.ACCESS_CONTROL_REQUEST_METHOD, "GET"))
							.andExpect(status().isForbidden());
					performAcceptedCorsRequest(mockMvc);
				}));
	}

	@Test
	public void maxAgeDefaultsTo30Minutes() {
		this.contextRunner
				.withPropertyValues(
						"management.endpoints.web.cors.allowed-origins:foo.example.com")
				.run(withMockMvc((mockMvc) -> performAcceptedCorsRequest(mockMvc)
						.andExpect(header().string(HttpHeaders.ACCESS_CONTROL_MAX_AGE,
								"1800"))));
	}

	@Test
	public void maxAgeCanBeConfigured() {
		this.contextRunner
				.withPropertyValues(
						"management.endpoints.web.cors.allowed-origins:foo.example.com",
						"management.endpoints.web.cors.max-age: 2400")
				.run(withMockMvc((mockMvc) -> performAcceptedCorsRequest(mockMvc)
						.andExpect(header().string(HttpHeaders.ACCESS_CONTROL_MAX_AGE,
								"2400"))));
	}

	@Test
	public void requestsWithDisallowedHeadersAreRejected() {
		this.contextRunner
				.withPropertyValues(
						"management.endpoints.web.cors.allowed-origins:foo.example.com")
				.run(withMockMvc((mockMvc) ->

				mockMvc.perform(options("/actuator/beans")
						.header("Origin", "foo.example.com")
						.header(HttpHeaders.ACCESS_CONTROL_REQUEST_METHOD, "GET")
						.header(HttpHeaders.ACCESS_CONTROL_REQUEST_HEADERS, "Alpha"))
						.andExpect(status().isForbidden())));
	}

	@Test
	public void allowedHeadersCanBeConfigured() {
		this.contextRunner
				.withPropertyValues(
						"management.endpoints.web.cors.allowed-origins:foo.example.com",
						"management.endpoints.web.cors.allowed-headers:Alpha,Bravo")
				.run(withMockMvc((mockMvc) -> mockMvc.perform(options("/actuator/beans")
						.header("Origin", "foo.example.com")
						.header(HttpHeaders.ACCESS_CONTROL_REQUEST_METHOD, "GET")
						.header(HttpHeaders.ACCESS_CONTROL_REQUEST_HEADERS, "Alpha"))
						.andExpect(status().isOk()).andExpect(header().string(
								HttpHeaders.ACCESS_CONTROL_ALLOW_HEADERS, "Alpha"))));
	}

	@Test
	public void requestsWithDisallowedMethodsAreRejected() {
		this.contextRunner
				.withPropertyValues(
						"management.endpoints.web.cors.allowed-origins:foo.example.com")
				.run(withMockMvc((mockMvc) -> mockMvc.perform(options("/actuator/beans")
						.header(HttpHeaders.ORIGIN, "foo.example.com")
						.header(HttpHeaders.ACCESS_CONTROL_REQUEST_METHOD, "PATCH"))
						.andExpect(status().isForbidden())));
	}

	@Test
	public void allowedMethodsCanBeConfigured() {
		this.contextRunner
				.withPropertyValues(
						"management.endpoints.web.cors.allowed-origins:foo.example.com",
						"management.endpoints.web.cors.allowed-methods:GET,HEAD")
				.run(withMockMvc((mockMvc) -> mockMvc.perform(options("/actuator/beans")
						.header(HttpHeaders.ORIGIN, "foo.example.com")
						.header(HttpHeaders.ACCESS_CONTROL_REQUEST_METHOD, "HEAD"))
						.andExpect(status().isOk()).andExpect(header().string(
								HttpHeaders.ACCESS_CONTROL_ALLOW_METHODS, "GET,HEAD"))));
	}

	@Test
	public void credentialsCanBeAllowed() {
		this.contextRunner
				.withPropertyValues(
						"management.endpoints.web.cors.allowed-origins:foo.example.com",
						"management.endpoints.web.cors.allow-credentials:true")
				.run(withMockMvc((mockMvc) -> performAcceptedCorsRequest(mockMvc)
						.andExpect(header().string(
								HttpHeaders.ACCESS_CONTROL_ALLOW_CREDENTIALS, "true"))));
	}

	@Test
	public void credentialsCanBeDisabled() {
		this.contextRunner
				.withPropertyValues(
						"management.endpoints.web.cors.allowed-origins:foo.example.com",
						"management.endpoints.web.cors.allow-credentials:false")
				.run(withMockMvc((mockMvc) -> performAcceptedCorsRequest(mockMvc)
						.andExpect(header().doesNotExist(
								HttpHeaders.ACCESS_CONTROL_ALLOW_CREDENTIALS))));
=======
				.andExpect(header().doesNotExist(HttpHeaders.ACCESS_CONTROL_ALLOW_ORIGIN));
	}

	@Test
	public void settingAllowedOriginsEnablesCors() throws Exception {
		TestPropertyValues.of("management.endpoints.web.cors.allowed-origins:foo.example.com").applyTo(this.context);
		createMockMvc().perform(options("/actuator/beans").header("Origin", "bar.example.com")
				.header(HttpHeaders.ACCESS_CONTROL_REQUEST_METHOD, "GET")).andExpect(status().isForbidden());
		performAcceptedCorsRequest();
	}

	@Test
	public void maxAgeDefaultsTo30Minutes() throws Exception {
		TestPropertyValues.of("management.endpoints.web.cors.allowed-origins:foo.example.com").applyTo(this.context);
		performAcceptedCorsRequest().andExpect(header().string(HttpHeaders.ACCESS_CONTROL_MAX_AGE, "1800"));
	}

	@Test
	public void maxAgeCanBeConfigured() throws Exception {
		TestPropertyValues.of("management.endpoints.web.cors.allowed-origins:foo.example.com",
				"management.endpoints.web.cors.max-age: 2400").applyTo(this.context);
		performAcceptedCorsRequest().andExpect(header().string(HttpHeaders.ACCESS_CONTROL_MAX_AGE, "2400"));
	}

	@Test
	public void requestsWithDisallowedHeadersAreRejected() throws Exception {
		TestPropertyValues.of("management.endpoints.web.cors.allowed-origins:foo.example.com").applyTo(this.context);
		createMockMvc().perform(options("/actuator/beans").header("Origin", "foo.example.com")
				.header(HttpHeaders.ACCESS_CONTROL_REQUEST_METHOD, "GET")
				.header(HttpHeaders.ACCESS_CONTROL_REQUEST_HEADERS, "Alpha")).andExpect(status().isForbidden());
	}

	@Test
	public void allowedHeadersCanBeConfigured() throws Exception {
		TestPropertyValues.of("management.endpoints.web.cors.allowed-origins:foo.example.com",
				"management.endpoints.web.cors.allowed-headers:Alpha,Bravo").applyTo(this.context);
		createMockMvc()
				.perform(options("/actuator/beans").header("Origin", "foo.example.com")
						.header(HttpHeaders.ACCESS_CONTROL_REQUEST_METHOD, "GET")
						.header(HttpHeaders.ACCESS_CONTROL_REQUEST_HEADERS, "Alpha"))
				.andExpect(status().isOk())
				.andExpect(header().string(HttpHeaders.ACCESS_CONTROL_ALLOW_HEADERS, "Alpha"));
	}

	@Test
	public void requestsWithDisallowedMethodsAreRejected() throws Exception {
		TestPropertyValues.of("management.endpoints.web.cors.allowed-origins:foo.example.com").applyTo(this.context);
		createMockMvc().perform(options("/actuator/health").header(HttpHeaders.ORIGIN, "foo.example.com")
				.header(HttpHeaders.ACCESS_CONTROL_REQUEST_METHOD, "PATCH")).andExpect(status().isForbidden());
	}

	@Test
	public void allowedMethodsCanBeConfigured() throws Exception {
		TestPropertyValues.of("management.endpoints.web.cors.allowed-origins:foo.example.com",
				"management.endpoints.web.cors.allowed-methods:GET,HEAD").applyTo(this.context);
		createMockMvc()
				.perform(options("/actuator/beans").header(HttpHeaders.ORIGIN, "foo.example.com")
						.header(HttpHeaders.ACCESS_CONTROL_REQUEST_METHOD, "HEAD"))
				.andExpect(status().isOk())
				.andExpect(header().string(HttpHeaders.ACCESS_CONTROL_ALLOW_METHODS, "GET,HEAD"));
	}

	@Test
	public void credentialsCanBeAllowed() throws Exception {
		TestPropertyValues.of("management.endpoints.web.cors.allowed-origins:foo.example.com",
				"management.endpoints.web.cors.allow-credentials:true").applyTo(this.context);
		performAcceptedCorsRequest().andExpect(header().string(HttpHeaders.ACCESS_CONTROL_ALLOW_CREDENTIALS, "true"));
	}

	@Test
	public void credentialsCanBeDisabled() throws Exception {
		TestPropertyValues.of("management.endpoints.web.cors.allowed-origins:foo.example.com",
				"management.endpoints.web.cors.allow-credentials:false").applyTo(this.context);
		performAcceptedCorsRequest().andExpect(header().doesNotExist(HttpHeaders.ACCESS_CONTROL_ALLOW_CREDENTIALS));
>>>>>>> 24925c3d
	}

	private ContextConsumer<WebApplicationContext> withMockMvc(MockMvcConsumer mockMvc) {
		return (context) -> mockMvc
				.accept(MockMvcBuilders.webAppContextSetup(context).build());
	}

	private ResultActions performAcceptedCorsRequest(MockMvc mockMvc) throws Exception {
		return performAcceptedCorsRequest(mockMvc, "/actuator/beans");
	}

	private ResultActions performAcceptedCorsRequest(MockMvc mockMvc, String url)
			throws Exception {
		return mockMvc
				.perform(options(url).header(HttpHeaders.ORIGIN, "foo.example.com")
						.header(HttpHeaders.ACCESS_CONTROL_REQUEST_METHOD, "GET"))
				.andExpect(header().string(HttpHeaders.ACCESS_CONTROL_ALLOW_ORIGIN, "foo.example.com"))
				.andExpect(status().isOk());
	}

	@FunctionalInterface
	private interface MockMvcConsumer {

		void accept(MockMvc mockMvc) throws Exception;

	}

}<|MERGE_RESOLUTION|>--- conflicted
+++ resolved
@@ -50,51 +50,27 @@
  */
 public class WebMvcEndpointCorsIntegrationTests {
 
-<<<<<<< HEAD
 	private final WebApplicationContextRunner contextRunner = new WebApplicationContextRunner()
 			.withConfiguration(AutoConfigurations.of(JacksonAutoConfiguration.class,
-					HttpMessageConvertersAutoConfiguration.class,
-					WebMvcAutoConfiguration.class,
-					DispatcherServletAutoConfiguration.class,
-					EndpointAutoConfiguration.class, WebEndpointAutoConfiguration.class,
-					ManagementContextAutoConfiguration.class,
-					ServletManagementContextAutoConfiguration.class,
-					BeansEndpointAutoConfiguration.class))
+					HttpMessageConvertersAutoConfiguration.class, WebMvcAutoConfiguration.class,
+					DispatcherServletAutoConfiguration.class, EndpointAutoConfiguration.class,
+					WebEndpointAutoConfiguration.class, ManagementContextAutoConfiguration.class,
+					ServletManagementContextAutoConfiguration.class, BeansEndpointAutoConfiguration.class))
 			.withPropertyValues("management.endpoints.web.exposure.include:*");
-=======
-	private AnnotationConfigWebApplicationContext context;
-
-	@Before
-	public void createContext() {
-		this.context = new AnnotationConfigWebApplicationContext();
-		this.context.setServletContext(new MockServletContext());
-		this.context.register(JacksonAutoConfiguration.class, HttpMessageConvertersAutoConfiguration.class,
-				WebMvcAutoConfiguration.class, DispatcherServletAutoConfiguration.class,
-				EndpointAutoConfiguration.class, WebEndpointAutoConfiguration.class,
-				ManagementContextAutoConfiguration.class, ServletManagementContextAutoConfiguration.class,
-				BeansEndpointAutoConfiguration.class);
-		TestPropertyValues.of("management.endpoints.web.exposure.include:*").applyTo(this.context);
-	}
->>>>>>> 24925c3d
 
 	@Test
 	public void corsIsDisabledByDefault() {
 		this.contextRunner.run(withMockMvc((mockMvc) -> mockMvc
 				.perform(options("/actuator/beans").header("Origin", "foo.example.com")
 						.header(HttpHeaders.ACCESS_CONTROL_REQUEST_METHOD, "GET"))
-<<<<<<< HEAD
-				.andExpect(
-						header().doesNotExist(HttpHeaders.ACCESS_CONTROL_ALLOW_ORIGIN))));
+				.andExpect(header().doesNotExist(HttpHeaders.ACCESS_CONTROL_ALLOW_ORIGIN))));
 	}
 
 	@Test
 	public void settingAllowedOriginsEnablesCors() {
-		this.contextRunner
-				.withPropertyValues(
-						"management.endpoints.web.cors.allowed-origins:foo.example.com")
+		this.contextRunner.withPropertyValues("management.endpoints.web.cors.allowed-origins:foo.example.com")
 				.run(withMockMvc((mockMvc) -> {
-					mockMvc.perform(options("/actuator/beans")
-							.header("Origin", "bar.example.com")
+					mockMvc.perform(options("/actuator/beans").header("Origin", "bar.example.com")
 							.header(HttpHeaders.ACCESS_CONTROL_REQUEST_METHOD, "GET"))
 							.andExpect(status().isForbidden());
 					performAcceptedCorsRequest(mockMvc);
@@ -103,34 +79,26 @@
 
 	@Test
 	public void maxAgeDefaultsTo30Minutes() {
-		this.contextRunner
-				.withPropertyValues(
-						"management.endpoints.web.cors.allowed-origins:foo.example.com")
+		this.contextRunner.withPropertyValues("management.endpoints.web.cors.allowed-origins:foo.example.com")
 				.run(withMockMvc((mockMvc) -> performAcceptedCorsRequest(mockMvc)
-						.andExpect(header().string(HttpHeaders.ACCESS_CONTROL_MAX_AGE,
-								"1800"))));
+						.andExpect(header().string(HttpHeaders.ACCESS_CONTROL_MAX_AGE, "1800"))));
 	}
 
 	@Test
 	public void maxAgeCanBeConfigured() {
 		this.contextRunner
-				.withPropertyValues(
-						"management.endpoints.web.cors.allowed-origins:foo.example.com",
+				.withPropertyValues("management.endpoints.web.cors.allowed-origins:foo.example.com",
 						"management.endpoints.web.cors.max-age: 2400")
 				.run(withMockMvc((mockMvc) -> performAcceptedCorsRequest(mockMvc)
-						.andExpect(header().string(HttpHeaders.ACCESS_CONTROL_MAX_AGE,
-								"2400"))));
+						.andExpect(header().string(HttpHeaders.ACCESS_CONTROL_MAX_AGE, "2400"))));
 	}
 
 	@Test
 	public void requestsWithDisallowedHeadersAreRejected() {
-		this.contextRunner
-				.withPropertyValues(
-						"management.endpoints.web.cors.allowed-origins:foo.example.com")
+		this.contextRunner.withPropertyValues("management.endpoints.web.cors.allowed-origins:foo.example.com")
 				.run(withMockMvc((mockMvc) ->
 
-				mockMvc.perform(options("/actuator/beans")
-						.header("Origin", "foo.example.com")
+				mockMvc.perform(options("/actuator/beans").header("Origin", "foo.example.com")
 						.header(HttpHeaders.ACCESS_CONTROL_REQUEST_METHOD, "GET")
 						.header(HttpHeaders.ACCESS_CONTROL_REQUEST_HEADERS, "Alpha"))
 						.andExpect(status().isForbidden())));
@@ -139,150 +107,64 @@
 	@Test
 	public void allowedHeadersCanBeConfigured() {
 		this.contextRunner
-				.withPropertyValues(
-						"management.endpoints.web.cors.allowed-origins:foo.example.com",
+				.withPropertyValues("management.endpoints.web.cors.allowed-origins:foo.example.com",
 						"management.endpoints.web.cors.allowed-headers:Alpha,Bravo")
-				.run(withMockMvc((mockMvc) -> mockMvc.perform(options("/actuator/beans")
-						.header("Origin", "foo.example.com")
-						.header(HttpHeaders.ACCESS_CONTROL_REQUEST_METHOD, "GET")
-						.header(HttpHeaders.ACCESS_CONTROL_REQUEST_HEADERS, "Alpha"))
-						.andExpect(status().isOk()).andExpect(header().string(
-								HttpHeaders.ACCESS_CONTROL_ALLOW_HEADERS, "Alpha"))));
+				.run(withMockMvc((mockMvc) -> mockMvc
+						.perform(options("/actuator/beans").header("Origin", "foo.example.com")
+								.header(HttpHeaders.ACCESS_CONTROL_REQUEST_METHOD, "GET")
+								.header(HttpHeaders.ACCESS_CONTROL_REQUEST_HEADERS, "Alpha"))
+						.andExpect(status().isOk())
+						.andExpect(header().string(HttpHeaders.ACCESS_CONTROL_ALLOW_HEADERS, "Alpha"))));
 	}
 
 	@Test
 	public void requestsWithDisallowedMethodsAreRejected() {
-		this.contextRunner
-				.withPropertyValues(
-						"management.endpoints.web.cors.allowed-origins:foo.example.com")
-				.run(withMockMvc((mockMvc) -> mockMvc.perform(options("/actuator/beans")
-						.header(HttpHeaders.ORIGIN, "foo.example.com")
-						.header(HttpHeaders.ACCESS_CONTROL_REQUEST_METHOD, "PATCH"))
+		this.contextRunner.withPropertyValues("management.endpoints.web.cors.allowed-origins:foo.example.com")
+				.run(withMockMvc((mockMvc) -> mockMvc
+						.perform(options("/actuator/beans").header(HttpHeaders.ORIGIN, "foo.example.com")
+								.header(HttpHeaders.ACCESS_CONTROL_REQUEST_METHOD, "PATCH"))
 						.andExpect(status().isForbidden())));
 	}
 
 	@Test
 	public void allowedMethodsCanBeConfigured() {
 		this.contextRunner
-				.withPropertyValues(
-						"management.endpoints.web.cors.allowed-origins:foo.example.com",
+				.withPropertyValues("management.endpoints.web.cors.allowed-origins:foo.example.com",
 						"management.endpoints.web.cors.allowed-methods:GET,HEAD")
-				.run(withMockMvc((mockMvc) -> mockMvc.perform(options("/actuator/beans")
-						.header(HttpHeaders.ORIGIN, "foo.example.com")
-						.header(HttpHeaders.ACCESS_CONTROL_REQUEST_METHOD, "HEAD"))
-						.andExpect(status().isOk()).andExpect(header().string(
-								HttpHeaders.ACCESS_CONTROL_ALLOW_METHODS, "GET,HEAD"))));
+				.run(withMockMvc((mockMvc) -> mockMvc
+						.perform(options("/actuator/beans").header(HttpHeaders.ORIGIN, "foo.example.com")
+								.header(HttpHeaders.ACCESS_CONTROL_REQUEST_METHOD, "HEAD"))
+						.andExpect(status().isOk())
+						.andExpect(header().string(HttpHeaders.ACCESS_CONTROL_ALLOW_METHODS, "GET,HEAD"))));
 	}
 
 	@Test
 	public void credentialsCanBeAllowed() {
 		this.contextRunner
-				.withPropertyValues(
-						"management.endpoints.web.cors.allowed-origins:foo.example.com",
+				.withPropertyValues("management.endpoints.web.cors.allowed-origins:foo.example.com",
 						"management.endpoints.web.cors.allow-credentials:true")
 				.run(withMockMvc((mockMvc) -> performAcceptedCorsRequest(mockMvc)
-						.andExpect(header().string(
-								HttpHeaders.ACCESS_CONTROL_ALLOW_CREDENTIALS, "true"))));
+						.andExpect(header().string(HttpHeaders.ACCESS_CONTROL_ALLOW_CREDENTIALS, "true"))));
 	}
 
 	@Test
 	public void credentialsCanBeDisabled() {
 		this.contextRunner
-				.withPropertyValues(
-						"management.endpoints.web.cors.allowed-origins:foo.example.com",
+				.withPropertyValues("management.endpoints.web.cors.allowed-origins:foo.example.com",
 						"management.endpoints.web.cors.allow-credentials:false")
 				.run(withMockMvc((mockMvc) -> performAcceptedCorsRequest(mockMvc)
-						.andExpect(header().doesNotExist(
-								HttpHeaders.ACCESS_CONTROL_ALLOW_CREDENTIALS))));
-=======
-				.andExpect(header().doesNotExist(HttpHeaders.ACCESS_CONTROL_ALLOW_ORIGIN));
-	}
-
-	@Test
-	public void settingAllowedOriginsEnablesCors() throws Exception {
-		TestPropertyValues.of("management.endpoints.web.cors.allowed-origins:foo.example.com").applyTo(this.context);
-		createMockMvc().perform(options("/actuator/beans").header("Origin", "bar.example.com")
-				.header(HttpHeaders.ACCESS_CONTROL_REQUEST_METHOD, "GET")).andExpect(status().isForbidden());
-		performAcceptedCorsRequest();
-	}
-
-	@Test
-	public void maxAgeDefaultsTo30Minutes() throws Exception {
-		TestPropertyValues.of("management.endpoints.web.cors.allowed-origins:foo.example.com").applyTo(this.context);
-		performAcceptedCorsRequest().andExpect(header().string(HttpHeaders.ACCESS_CONTROL_MAX_AGE, "1800"));
-	}
-
-	@Test
-	public void maxAgeCanBeConfigured() throws Exception {
-		TestPropertyValues.of("management.endpoints.web.cors.allowed-origins:foo.example.com",
-				"management.endpoints.web.cors.max-age: 2400").applyTo(this.context);
-		performAcceptedCorsRequest().andExpect(header().string(HttpHeaders.ACCESS_CONTROL_MAX_AGE, "2400"));
-	}
-
-	@Test
-	public void requestsWithDisallowedHeadersAreRejected() throws Exception {
-		TestPropertyValues.of("management.endpoints.web.cors.allowed-origins:foo.example.com").applyTo(this.context);
-		createMockMvc().perform(options("/actuator/beans").header("Origin", "foo.example.com")
-				.header(HttpHeaders.ACCESS_CONTROL_REQUEST_METHOD, "GET")
-				.header(HttpHeaders.ACCESS_CONTROL_REQUEST_HEADERS, "Alpha")).andExpect(status().isForbidden());
-	}
-
-	@Test
-	public void allowedHeadersCanBeConfigured() throws Exception {
-		TestPropertyValues.of("management.endpoints.web.cors.allowed-origins:foo.example.com",
-				"management.endpoints.web.cors.allowed-headers:Alpha,Bravo").applyTo(this.context);
-		createMockMvc()
-				.perform(options("/actuator/beans").header("Origin", "foo.example.com")
-						.header(HttpHeaders.ACCESS_CONTROL_REQUEST_METHOD, "GET")
-						.header(HttpHeaders.ACCESS_CONTROL_REQUEST_HEADERS, "Alpha"))
-				.andExpect(status().isOk())
-				.andExpect(header().string(HttpHeaders.ACCESS_CONTROL_ALLOW_HEADERS, "Alpha"));
-	}
-
-	@Test
-	public void requestsWithDisallowedMethodsAreRejected() throws Exception {
-		TestPropertyValues.of("management.endpoints.web.cors.allowed-origins:foo.example.com").applyTo(this.context);
-		createMockMvc().perform(options("/actuator/health").header(HttpHeaders.ORIGIN, "foo.example.com")
-				.header(HttpHeaders.ACCESS_CONTROL_REQUEST_METHOD, "PATCH")).andExpect(status().isForbidden());
-	}
-
-	@Test
-	public void allowedMethodsCanBeConfigured() throws Exception {
-		TestPropertyValues.of("management.endpoints.web.cors.allowed-origins:foo.example.com",
-				"management.endpoints.web.cors.allowed-methods:GET,HEAD").applyTo(this.context);
-		createMockMvc()
-				.perform(options("/actuator/beans").header(HttpHeaders.ORIGIN, "foo.example.com")
-						.header(HttpHeaders.ACCESS_CONTROL_REQUEST_METHOD, "HEAD"))
-				.andExpect(status().isOk())
-				.andExpect(header().string(HttpHeaders.ACCESS_CONTROL_ALLOW_METHODS, "GET,HEAD"));
-	}
-
-	@Test
-	public void credentialsCanBeAllowed() throws Exception {
-		TestPropertyValues.of("management.endpoints.web.cors.allowed-origins:foo.example.com",
-				"management.endpoints.web.cors.allow-credentials:true").applyTo(this.context);
-		performAcceptedCorsRequest().andExpect(header().string(HttpHeaders.ACCESS_CONTROL_ALLOW_CREDENTIALS, "true"));
-	}
-
-	@Test
-	public void credentialsCanBeDisabled() throws Exception {
-		TestPropertyValues.of("management.endpoints.web.cors.allowed-origins:foo.example.com",
-				"management.endpoints.web.cors.allow-credentials:false").applyTo(this.context);
-		performAcceptedCorsRequest().andExpect(header().doesNotExist(HttpHeaders.ACCESS_CONTROL_ALLOW_CREDENTIALS));
->>>>>>> 24925c3d
+						.andExpect(header().doesNotExist(HttpHeaders.ACCESS_CONTROL_ALLOW_CREDENTIALS))));
 	}
 
 	private ContextConsumer<WebApplicationContext> withMockMvc(MockMvcConsumer mockMvc) {
-		return (context) -> mockMvc
-				.accept(MockMvcBuilders.webAppContextSetup(context).build());
+		return (context) -> mockMvc.accept(MockMvcBuilders.webAppContextSetup(context).build());
 	}
 
 	private ResultActions performAcceptedCorsRequest(MockMvc mockMvc) throws Exception {
 		return performAcceptedCorsRequest(mockMvc, "/actuator/beans");
 	}
 
-	private ResultActions performAcceptedCorsRequest(MockMvc mockMvc, String url)
-			throws Exception {
+	private ResultActions performAcceptedCorsRequest(MockMvc mockMvc, String url) throws Exception {
 		return mockMvc
 				.perform(options(url).header(HttpHeaders.ORIGIN, "foo.example.com")
 						.header(HttpHeaders.ACCESS_CONTROL_REQUEST_METHOD, "GET"))
