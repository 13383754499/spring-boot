name: Release
on:
  push:
    tags:
      - v3.3.[0-9]+
concurrency:
  group: ${{ github.workflow }}-${{ github.ref }}
jobs:
  build-and-stage-release:
    name: Build and Stage Release
    runs-on: ${{ vars.UBUNTU_MEDIUIM || 'ubuntu-latest' }}
    if: ${{ github.repository == 'spring-projects/spring-boot' }}
    steps:
      - name: Check Out Code
        uses: actions/checkout@v4
      - name: Build and Publish
        id: build-and-publish
        uses: ./.github/actions/build
        with:
          develocity-access-key: ${{ secrets.GRADLE_ENTERPRISE_SECRET_ACCESS_KEY }}
          publish: true
      - name: Stage Release
        uses: spring-io/artifactory-deploy-action@26bbe925a75f4f863e1e529e85be2d0093cac116 # v0.0.1
        with:
          uri: 'https://repo.spring.io'
          username: ${{ secrets.ARTIFACTORY_USERNAME }}
          password: ${{ secrets.ARTIFACTORY_PASSWORD }}
          build-name: ${{ format('spring-boot-{0}', steps.build-and-publish.outputs.version)}}
          repository: 'libs-staging-local'
          folder: 'deployment-repository'
          signing-key: ${{ secrets.GPG_PRIVATE_KEY }}
          signing-passphrase: ${{ secrets.GPG_PASSPHRASE }}
    outputs:
      version: ${{ steps.build-and-publish.outputs.version }}
  verify:
    name: Verify
    needs: build-and-stage-release
    uses: ./.github/workflows/verify.yml
    with:
      staging: true
      version: ${{ needs.build-and-stage-release.outputs.version }}
    secrets:
      google-chat-webhook-url: ${{ secrets.GOOGLE_CHAT_WEBHOOK_URL }}
      repository-password: ${{ secrets.ARTIFACTORY_PASSWORD }}
      repository-username: ${{ secrets.ARTIFACTORY_USERNAME }}
      token: ${{ secrets.GH_ACTIONS_REPO_TOKEN }}
  sync-to-maven-central:
    name: Sync to Maven Central
    needs:
      - build-and-stage-release
      - verify
    runs-on: ${{ vars.UBUNTU_SMALL || 'ubuntu-latest' }}
    steps:
      - name: Check Out Code
        uses: actions/checkout@b4ffde65f46336ab88eb53be808477a3936bae11 # v4.1.1
      - name: Sync to Maven Central
        uses: ./.github/actions/sync-to-maven-central
        with:
          jfrog-cli-config-token: ${{ secrets.JF_ARTIFACTORY_SPRING }}
          ossrh-s01-staging-profile: ${{ secrets.OSSRH_S01_STAGING_PROFILE }}
          ossrh-s01-token-password: ${{ secrets.OSSRH_S01_TOKEN_PASSWORD }}
          ossrh-s01-token-username: ${{ secrets.OSSRH_S01_TOKEN_USERNAME }}
          spring-boot-version: ${{ needs.build-and-stage-release.outputs.version }}
  promote-release:
    name: Promote Release
    needs:
      - build-and-stage-release
      - sync-to-maven-central
    runs-on: ${{ vars.UBUNTU_SMALL || 'ubuntu-latest' }}
    steps:
      - name: Set up JFrog CLI
        uses: jfrog/setup-jfrog-cli@9fe0f98bd45b19e6e931d457f4e98f8f84461fb5 # v4.4.1
        env:
          JF_ENV_SPRING: ${{ secrets.JF_ARTIFACTORY_SPRING }}
      - name: Promote build
        run: jfrog rt build-promote ${{ format('spring-boot-{0}', needs.build-and-stage-release.outputs.version)}} ${{ github.run_number }} libs-release-local
  publish-gradle-plugin:
    name: Publish Gradle Plugin
    needs:
      - build-and-stage-release
      - sync-to-maven-central
    runs-on: ${{ vars.UBUNTU_SMALL || 'ubuntu-latest' }}
    steps:
      - name: Check Out Code
        uses: actions/checkout@b4ffde65f46336ab88eb53be808477a3936bae11 # v4.1.1
      - name: Publish
        uses: ./.github/actions/publish-gradle-plugin
        with:
          gradle-plugin-publish-key: ${{ secrets.GRADLE_PLUGIN_PUBLISH_KEY }}
          gradle-plugin-publish-secret: ${{ secrets.GRADLE_PLUGIN_PUBLISH_SECRET }}
          jfrog-cli-config-token: ${{ secrets.JF_ARTIFACTORY_SPRING }}
          plugin-version: ${{ needs.build-and-stage-release.outputs.version }}
  publish-to-sdkman:
    name: Publish to SDKMAN!
    needs:
      - build-and-stage-release
      - sync-to-maven-central
    runs-on: ${{ vars.UBUNTU_SMALL || 'ubuntu-latest' }}
    steps:
      - name: Check Out Code
        uses: actions/checkout@b4ffde65f46336ab88eb53be808477a3936bae11 # v4.1.1
      - name: Publish to SDKMAN!
        uses: ./.github/actions/publish-to-sdkman
        with:
          make-default: true
          sdkman-consumer-key: ${{ secrets.SDKMAN_CONSUMER_KEY }}
          sdkman-consumer-token: ${{ secrets.SDKMAN_CONSUMER_TOKEN }}
          spring-boot-version: ${{ needs.build-and-stage-release.outputs.version }}
  update-homebrew-tap:
    name: Update Homebrew Tap
    needs:
      - build-and-stage-release
      - sync-to-maven-central
    runs-on: ubuntu-latest
    steps:
      - name: Check Out Code
        uses: actions/checkout@b4ffde65f46336ab88eb53be808477a3936bae11 # v4.1.1
      - name: Update Homebrew Tap
        uses: ./.github/actions/update-homebrew-tap
        with:
          spring-boot-version: ${{ needs.build-and-stage-release.outputs.version }}
          token: ${{ secrets.GH_ACTIONS_REPO_TOKEN }}
  create-github-release:
    name: Create GitHub Release
    needs:
      - build-and-stage-release
      - promote-release
      - publish-gradle-plugin
      - publish-to-sdkman
<<<<<<< HEAD
      - update-homebrew-tap
    runs-on: ubuntu-latest
=======
    runs-on: ${{ vars.UBUNTU_SMALL || 'ubuntu-latest' }}
>>>>>>> cad5dd2b
    steps:
      - name: Check Out Code
        uses: actions/checkout@b4ffde65f46336ab88eb53be808477a3936bae11 # v4.1.1
      - name: Create GitHub Release
        uses: ./.github/actions/create-github-release
        with:
          milestone: ${{ needs.build-and-stage-release.outputs.version }}
          token: ${{ secrets.GH_ACTIONS_REPO_TOKEN }}<|MERGE_RESOLUTION|>--- conflicted
+++ resolved
@@ -111,7 +111,7 @@
     needs:
       - build-and-stage-release
       - sync-to-maven-central
-    runs-on: ubuntu-latest
+    runs-on: ${{ vars.UBUNTU_SMALL || 'ubuntu-latest' }}
     steps:
       - name: Check Out Code
         uses: actions/checkout@b4ffde65f46336ab88eb53be808477a3936bae11 # v4.1.1
@@ -127,12 +127,8 @@
       - promote-release
       - publish-gradle-plugin
       - publish-to-sdkman
-<<<<<<< HEAD
       - update-homebrew-tap
-    runs-on: ubuntu-latest
-=======
     runs-on: ${{ vars.UBUNTU_SMALL || 'ubuntu-latest' }}
->>>>>>> cad5dd2b
     steps:
       - name: Check Out Code
         uses: actions/checkout@b4ffde65f46336ab88eb53be808477a3936bae11 # v4.1.1
