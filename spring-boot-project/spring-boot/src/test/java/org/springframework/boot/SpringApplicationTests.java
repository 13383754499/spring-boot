/*
 * Copyright 2012-present the original author or authors.
 *
 * Licensed under the Apache License, Version 2.0 (the "License");
 * you may not use this file except in compliance with the License.
 * You may obtain a copy of the License at
 *
 *      https://www.apache.org/licenses/LICENSE-2.0
 *
 * Unless required by applicable law or agreed to in writing, software
 * distributed under the License is distributed on an "AS IS" BASIS,
 * WITHOUT WARRANTIES OR CONDITIONS OF ANY KIND, either express or implied.
 * See the License for the specific language governing permissions and
 * limitations under the License.
 */

package org.springframework.boot;

import java.time.Duration;
import java.util.ArrayList;
import java.util.Collections;
import java.util.HashMap;
import java.util.Iterator;
import java.util.LinkedHashSet;
import java.util.List;
import java.util.Map;
import java.util.Set;
import java.util.concurrent.atomic.AtomicBoolean;
import java.util.concurrent.atomic.AtomicInteger;
import java.util.concurrent.atomic.AtomicReference;
import java.util.function.Supplier;

import jakarta.annotation.PostConstruct;
import org.assertj.core.api.Condition;
import org.awaitility.Awaitility;
import org.junit.jupiter.api.AfterEach;
import org.junit.jupiter.api.BeforeEach;
import org.junit.jupiter.api.Test;
import org.junit.jupiter.api.extension.ExtendWith;
import org.mockito.ArgumentMatcher;
import org.mockito.ArgumentMatchers;
import org.mockito.InOrder;
import org.mockito.Mockito;
import reactor.core.publisher.Mono;

import org.springframework.aot.AotDetector;
import org.springframework.beans.factory.BeanCreationException;
import org.springframework.beans.factory.BeanCurrentlyInCreationException;
import org.springframework.beans.factory.BeanDefinitionStoreException;
import org.springframework.beans.factory.ObjectProvider;
import org.springframework.beans.factory.UnsatisfiedDependencyException;
import org.springframework.beans.factory.annotation.Autowired;
import org.springframework.beans.factory.config.ConfigurableListableBeanFactory;
import org.springframework.beans.factory.support.BeanDefinitionOverrideException;
import org.springframework.beans.factory.support.BeanDefinitionRegistry;
import org.springframework.beans.factory.support.BeanNameGenerator;
import org.springframework.beans.factory.support.DefaultBeanNameGenerator;
import org.springframework.boot.Banner.Mode;
import org.springframework.boot.BootstrapRegistry.InstanceSupplier;
import org.springframework.boot.availability.AvailabilityChangeEvent;
import org.springframework.boot.availability.AvailabilityState;
import org.springframework.boot.availability.LivenessState;
import org.springframework.boot.availability.ReadinessState;
import org.springframework.boot.builder.ParentContextApplicationContextInitializer;
import org.springframework.boot.builder.SpringApplicationBuilder;
import org.springframework.boot.context.event.ApplicationContextInitializedEvent;
import org.springframework.boot.context.event.ApplicationEnvironmentPreparedEvent;
import org.springframework.boot.context.event.ApplicationFailedEvent;
import org.springframework.boot.context.event.ApplicationPreparedEvent;
import org.springframework.boot.context.event.ApplicationReadyEvent;
import org.springframework.boot.context.event.ApplicationStartedEvent;
import org.springframework.boot.context.event.ApplicationStartingEvent;
import org.springframework.boot.context.event.SpringApplicationEvent;
import org.springframework.boot.convert.ApplicationConversionService;
import org.springframework.boot.testsupport.classpath.ForkedClassPath;
import org.springframework.boot.testsupport.classpath.resources.WithResource;
import org.springframework.boot.testsupport.system.CapturedOutput;
import org.springframework.boot.testsupport.system.OutputCaptureExtension;
import org.springframework.boot.web.embedded.netty.NettyReactiveWebServerFactory;
import org.springframework.boot.web.embedded.tomcat.TomcatServletWebServerFactory;
import org.springframework.boot.web.reactive.context.AnnotationConfigReactiveWebServerApplicationContext;
import org.springframework.boot.web.reactive.context.ReactiveWebApplicationContext;
import org.springframework.boot.web.reactive.context.StandardReactiveWebEnvironment;
import org.springframework.boot.web.servlet.context.AnnotationConfigServletWebServerApplicationContext;
import org.springframework.context.ApplicationContext;
import org.springframework.context.ApplicationContextAware;
import org.springframework.context.ApplicationContextException;
import org.springframework.context.ApplicationContextInitializer;
import org.springframework.context.ApplicationEvent;
import org.springframework.context.ApplicationListener;
import org.springframework.context.ConfigurableApplicationContext;
import org.springframework.context.annotation.AnnotationConfigApplicationContext;
import org.springframework.context.annotation.AnnotationConfigUtils;
import org.springframework.context.annotation.Bean;
import org.springframework.context.annotation.Configuration;
import org.springframework.context.annotation.Lazy;
import org.springframework.context.annotation.Profile;
import org.springframework.context.event.ApplicationEventMulticaster;
import org.springframework.context.event.ContextRefreshedEvent;
import org.springframework.context.event.SimpleApplicationEventMulticaster;
import org.springframework.context.event.SmartApplicationListener;
import org.springframework.context.support.AbstractApplicationContext;
import org.springframework.context.support.StaticApplicationContext;
import org.springframework.core.Ordered;
import org.springframework.core.annotation.Order;
import org.springframework.core.env.CommandLinePropertySource;
import org.springframework.core.env.CompositePropertySource;
import org.springframework.core.env.ConfigurableEnvironment;
import org.springframework.core.env.Environment;
import org.springframework.core.env.MapPropertySource;
import org.springframework.core.env.Profiles;
import org.springframework.core.env.PropertySource;
import org.springframework.core.env.StandardEnvironment;
import org.springframework.core.io.ClassPathResource;
import org.springframework.core.io.DefaultResourceLoader;
import org.springframework.core.io.Resource;
import org.springframework.core.io.ResourceLoader;
import org.springframework.core.metrics.ApplicationStartup;
import org.springframework.core.metrics.StartupStep;
import org.springframework.http.server.reactive.HttpHandler;
import org.springframework.mock.env.MockEnvironment;
import org.springframework.test.context.support.TestPropertySourceUtils;
import org.springframework.test.util.ReflectionTestUtils;
import org.springframework.util.LinkedMultiValueMap;
import org.springframework.util.MultiValueMap;
import org.springframework.util.StringUtils;
import org.springframework.web.context.ConfigurableWebEnvironment;
import org.springframework.web.context.WebApplicationContext;
import org.springframework.web.context.support.StandardServletEnvironment;

import static org.assertj.core.api.Assertions.assertThat;
import static org.assertj.core.api.Assertions.assertThatExceptionOfType;
import static org.assertj.core.api.Assertions.assertThatIllegalArgumentException;
import static org.assertj.core.api.Assertions.assertThatIllegalStateException;
import static org.assertj.core.api.Assertions.assertThatNoException;
import static org.mockito.ArgumentMatchers.any;
import static org.mockito.ArgumentMatchers.anyString;
import static org.mockito.ArgumentMatchers.argThat;
import static org.mockito.ArgumentMatchers.assertArg;
import static org.mockito.ArgumentMatchers.eq;
import static org.mockito.ArgumentMatchers.isA;
import static org.mockito.BDDMockito.given;
import static org.mockito.BDDMockito.then;
import static org.mockito.BDDMockito.willThrow;
import static org.mockito.Mockito.mock;
import static org.mockito.Mockito.mockingDetails;
import static org.mockito.Mockito.never;
import static org.mockito.Mockito.spy;

/**
 * Tests for {@link SpringApplication}.
 *
 * @author Phillip Webb
 * @author Dave Syer
 * @author Andy Wilkinson
 * @author Christian Dupuis
 * @author Stephane Nicoll
 * @author Jeremy Rickard
 * @author Craig Burke
 * @author Madhura Bhave
 * @author Brian Clozel
 * @author Artsiom Yudovin
 * @author Marten Deinum
 * @author Nguyen Bao Sach
 * @author Chris Bono
 * @author Sebastien Deleuze
 * @author Moritz Halbritter
 * @author Tadaya Tsuyukubo
 * @author Yanming Zhou
<<<<<<< HEAD
 * @author Sijun Yang
=======
 * @author Giheon Do
>>>>>>> e3bfc1d2
 */
@ExtendWith(OutputCaptureExtension.class)
class SpringApplicationTests {

	private String headlessProperty;

	private ConfigurableApplicationContext context;

	private Environment getEnvironment() {
		if (this.context != null) {
			return this.context.getEnvironment();
		}
		throw new IllegalStateException("Could not obtain Environment");
	}

	@BeforeEach
	void storeAndClearHeadlessProperty() {
		this.headlessProperty = System.getProperty("java.awt.headless");
		System.clearProperty("java.awt.headless");
	}

	@AfterEach
	void reinstateHeadlessProperty() {
		if (this.headlessProperty == null) {
			System.clearProperty("java.awt.headless");
		}
		else {
			System.setProperty("java.awt.headless", this.headlessProperty);
		}
	}

	@AfterEach
	void cleanUp() {
		if (this.context != null) {
			this.context.close();
		}
		System.clearProperty("spring.main.banner-mode");
		SpringApplicationShutdownHookInstance.reset();
	}

	@Test
	void sourcesMustNotBeNull() {
		assertThatIllegalArgumentException().isThrownBy(() -> new SpringApplication((Class<?>[]) null).run())
			.withMessageContaining("'primarySources' must not be null");
	}

	@Test
	void sourcesMustNotBeEmpty() {
		assertThatIllegalStateException().isThrownBy(() -> new SpringApplication().run())
			.withMessageContaining("No sources defined");
	}

	@Test
	void sourcesMustBeAccessible() {
		assertThatExceptionOfType(BeanDefinitionStoreException.class)
			.isThrownBy(() -> new SpringApplication(InaccessibleConfiguration.class).run())
			.havingRootCause()
			.isInstanceOf(IllegalArgumentException.class)
			.withMessageContaining("No visible constructors");
	}

	@Test
	@WithResource(name = "banner.txt", content = "Running a Test!")
	void customBanner(CapturedOutput output) {
		SpringApplication application = spy(new SpringApplication(ExampleConfig.class));
		application.setWebApplicationType(WebApplicationType.NONE);
		this.context = application.run();
		assertThat(output).startsWith("Running a Test!");

	}

	@Test
	@WithResource(name = "banner.txt", content = """
			Running a Test!

			${test.property}""")
	void customBannerWithProperties(CapturedOutput output) {
		SpringApplication application = spy(new SpringApplication(ExampleConfig.class));
		application.setWebApplicationType(WebApplicationType.NONE);
		this.context = application.run("--test.property=123456");
		assertThat(output).containsPattern("Running a Test!\\s+123456");
	}

	@Test
	void logsActiveProfilesWithoutProfileAndSingleDefault(CapturedOutput output) {
		SpringApplication application = new SpringApplication(ExampleConfig.class);
		application.setWebApplicationType(WebApplicationType.NONE);
		this.context = application.run();
		assertThat(output).contains("No active profile set, falling back to 1 default profile: \"default\"");
	}

	@Test
	void logsActiveProfilesWithoutProfileAndMultipleDefaults(CapturedOutput output) {
		MockEnvironment environment = new MockEnvironment();
		environment.setDefaultProfiles("p0", "default");
		SpringApplication application = new SpringApplication(ExampleConfig.class);
		application.setWebApplicationType(WebApplicationType.NONE);
		application.setEnvironment(environment);
		this.context = application.run();
		assertThat(output).contains("No active profile set, falling back to 2 default profiles: \"p0\", \"default\"");
	}

	@Test
	void logsActiveProfilesWithSingleProfile(CapturedOutput output) {
		SpringApplication application = new SpringApplication(ExampleConfig.class);
		application.setWebApplicationType(WebApplicationType.NONE);
		this.context = application.run("--spring.profiles.active=myprofiles");
		assertThat(output).contains("The following 1 profile is active: \"myprofiles\"");
	}

	@Test
	void logsActiveProfilesWithMultipleProfiles(CapturedOutput output) {
		SpringApplication application = new SpringApplication(ExampleConfig.class);
		application.setWebApplicationType(WebApplicationType.NONE);
		application.setAdditionalProfiles("p1", "p2");
		application.run();
		assertThat(output).contains("The following 2 profiles are active: \"p1\", \"p2\"");
	}

	@Test
	void enableBannerInLogViaProperty(CapturedOutput output) {
		SpringApplication application = spy(new SpringApplication(ExampleConfig.class));
		application.setWebApplicationType(WebApplicationType.NONE);
		this.context = application.run("--spring.main.banner-mode=log");
		assertThatBannerModeIs(application, Banner.Mode.LOG);
		assertThat(output).contains("o.s.b.SpringApplication");
	}

	@Test
	@WithResource(name = "bindtoapplication.properties", content = "spring.main.banner-mode=off")
	void triggersConfigFileApplicationListenerBeforeBinding() {
		SpringApplication application = new SpringApplication(ExampleConfig.class);
		application.setWebApplicationType(WebApplicationType.NONE);
		this.context = application.run("--spring.config.name=bindtoapplication");
		assertThatBannerModeIs(application, Mode.OFF);
	}

	@Test
	void bindsSystemPropertyToSpringApplication() {
		System.setProperty("spring.main.banner-mode", "off");
		SpringApplication application = new SpringApplication(ExampleConfig.class);
		application.setWebApplicationType(WebApplicationType.NONE);
		this.context = application.run();
		assertThatBannerModeIs(application, Mode.OFF);
	}

	@Test
	void bindsYamlStyleBannerModeToSpringApplication() {
		SpringApplication application = new SpringApplication(ExampleConfig.class);
		application.setDefaultProperties(Collections.singletonMap("spring.main.banner-mode", false));
		application.setWebApplicationType(WebApplicationType.NONE);
		this.context = application.run();
		assertThatBannerModeIs(application, Mode.OFF);
	}

	@Test
	void bindsBooleanAsStringBannerModeToSpringApplication() {
		SpringApplication application = new SpringApplication(ExampleConfig.class);
		application.setWebApplicationType(WebApplicationType.NONE);
		this.context = application.run("--spring.main.banner-mode=false");
		assertThatBannerModeIs(application, Mode.OFF);
	}

	@Test
	void customId() {
		SpringApplication application = new SpringApplication(ExampleConfig.class);
		application.setWebApplicationType(WebApplicationType.NONE);
		this.context = application.run("--spring.application.name=foo");
		assertThat(this.context.getId()).startsWith("foo");
	}

	@Test
	void specificApplicationContextFactory() {
		SpringApplication application = new SpringApplication(ExampleConfig.class);
		application
			.setApplicationContextFactory(ApplicationContextFactory.ofContextClass(StaticApplicationContext.class));
		this.context = application.run();
		assertThat(this.context).isInstanceOf(StaticApplicationContext.class);
	}

	@Test
	void specificApplicationContextInitializer() {
		SpringApplication application = new SpringApplication(ExampleConfig.class);
		application.setWebApplicationType(WebApplicationType.NONE);
		final AtomicReference<ApplicationContext> reference = new AtomicReference<>();
		application.setInitializers(Collections
			.singletonList((ApplicationContextInitializer<ConfigurableApplicationContext>) reference::set));
		this.context = application.run("--foo=bar");
		assertThat(this.context).isSameAs(reference.get());
		// Custom initializers do not switch off the defaults
		assertThat(getEnvironment().getProperty("foo")).isEqualTo("bar");
	}

	@Test
	void applicationRunningEventListener() {
		SpringApplication application = new SpringApplication(ExampleConfig.class);
		application.setWebApplicationType(WebApplicationType.NONE);
		AtomicReference<ApplicationReadyEvent> reference = addListener(application, ApplicationReadyEvent.class);
		this.context = application.run("--foo=bar");
		assertThat(application).isSameAs(reference.get().getSpringApplication());
	}

	@Test
	void contextRefreshedEventListener() {
		SpringApplication application = new SpringApplication(ExampleConfig.class);
		application.setWebApplicationType(WebApplicationType.NONE);
		AtomicReference<ContextRefreshedEvent> reference = addListener(application, ContextRefreshedEvent.class);
		this.context = application.run("--foo=bar");
		assertThat(this.context).isSameAs(reference.get().getApplicationContext());
		// Custom initializers do not switch off the defaults
		assertThat(getEnvironment().getProperty("foo")).isEqualTo("bar");
	}

	@Test
	@SuppressWarnings("unchecked")
	void eventsArePublishedInExpectedOrder() {
		SpringApplication application = new SpringApplication(ExampleConfig.class);
		application.setWebApplicationType(WebApplicationType.NONE);
		ApplicationListener<ApplicationEvent> listener = mock(ApplicationListener.class);
		application.addListeners(listener);
		this.context = application.run();
		InOrder inOrder = Mockito.inOrder(listener);
		then(listener).should(inOrder).onApplicationEvent(isA(ApplicationStartingEvent.class));
		then(listener).should(inOrder).onApplicationEvent(isA(ApplicationEnvironmentPreparedEvent.class));
		then(listener).should(inOrder).onApplicationEvent(isA(ApplicationContextInitializedEvent.class));
		then(listener).should(inOrder).onApplicationEvent(isA(ApplicationPreparedEvent.class));
		then(listener).should(inOrder).onApplicationEvent(isA(ContextRefreshedEvent.class));
		then(listener).should(inOrder).onApplicationEvent(isA(ApplicationStartedEvent.class));
		then(listener).should(inOrder)
			.onApplicationEvent(argThat(isAvailabilityChangeEventWithState(LivenessState.CORRECT)));
		then(listener).should(inOrder).onApplicationEvent(isA(ApplicationReadyEvent.class));
		then(listener).should(inOrder)
			.onApplicationEvent(argThat(isAvailabilityChangeEventWithState(ReadinessState.ACCEPTING_TRAFFIC)));
		inOrder.verifyNoMoreInteractions();
	}

	@Test
	void applicationStartedEventHasStartedTime() {
		SpringApplication application = new SpringApplication(ExampleConfig.class);
		application.setWebApplicationType(WebApplicationType.NONE);
		AtomicReference<ApplicationStartedEvent> reference = addListener(application, ApplicationStartedEvent.class);
		this.context = application.run();
		assertThat(reference.get()).isNotNull().extracting(ApplicationStartedEvent::getTimeTaken).isNotNull();
	}

	@Test
	void applicationReadyEventHasReadyTime() {
		SpringApplication application = new SpringApplication(ExampleConfig.class);
		application.setWebApplicationType(WebApplicationType.NONE);
		AtomicReference<ApplicationReadyEvent> reference = addListener(application, ApplicationReadyEvent.class);
		this.context = application.run();
		assertThat(reference.get()).isNotNull().extracting(ApplicationReadyEvent::getTimeTaken).isNotNull();
	}

	@Test
	void defaultApplicationContext() {
		SpringApplication application = new SpringApplication(ExampleConfig.class);
		application.setWebApplicationType(WebApplicationType.NONE);
		this.context = application.run();
		assertThat(this.context).isInstanceOf(AnnotationConfigApplicationContext.class);
	}

	@Test
	void defaultApplicationContextForWeb() {
		SpringApplication application = new SpringApplication(ExampleWebConfig.class);
		application.setWebApplicationType(WebApplicationType.SERVLET);
		this.context = application.run();
		assertThat(this.context).isInstanceOf(AnnotationConfigServletWebServerApplicationContext.class);
	}

	@Test
	void defaultApplicationContextForReactiveWeb() {
		SpringApplication application = new SpringApplication(ExampleReactiveWebConfig.class);
		application.setWebApplicationType(WebApplicationType.REACTIVE);
		this.context = application.run();
		assertThat(this.context).isInstanceOf(AnnotationConfigReactiveWebServerApplicationContext.class);
	}

	@Test
	void environmentForWeb() {
		SpringApplication application = new SpringApplication(ExampleWebConfig.class);
		application.setWebApplicationType(WebApplicationType.SERVLET);
		this.context = application.run();
		assertThat(this.context.getEnvironment()).isInstanceOf(StandardServletEnvironment.class);
		assertThat(this.context.getEnvironment().getClass().getName()).endsWith("ApplicationServletEnvironment");
	}

	@Test
	void environmentForReactiveWeb() {
		SpringApplication application = new SpringApplication(ExampleReactiveWebConfig.class);
		application.setWebApplicationType(WebApplicationType.REACTIVE);
		this.context = application.run();
		assertThat(this.context.getEnvironment()).isInstanceOf(StandardReactiveWebEnvironment.class);
		assertThat(this.context.getEnvironment().getClass().getName()).endsWith("ApplicationReactiveWebEnvironment");
	}

	@Test
	void customEnvironment() {
		TestSpringApplication application = new TestSpringApplication(ExampleConfig.class);
		application.setWebApplicationType(WebApplicationType.NONE);
		ConfigurableEnvironment environment = new StandardEnvironment();
		application.setEnvironment(environment);
		this.context = application.run();
		then(application.getLoader()).should().setEnvironment(environment);
	}

	@Test
	void customResourceLoader() {
		TestSpringApplication application = new TestSpringApplication(ExampleConfig.class);
		application.setWebApplicationType(WebApplicationType.NONE);
		ResourceLoader resourceLoader = new DefaultResourceLoader();
		application.setResourceLoader(resourceLoader);
		this.context = application.run();
		then(application.getLoader()).should().setResourceLoader(resourceLoader);
	}

	@Test
	void customResourceLoaderFromConstructor() {
		ResourceLoader resourceLoader = new DefaultResourceLoader();
		TestSpringApplication application = new TestSpringApplication(resourceLoader, ExampleWebConfig.class);
		this.context = application.run();
		then(application.getLoader()).should().setResourceLoader(resourceLoader);
	}

	@Test
	void customBeanNameGenerator() {
		TestSpringApplication application = new TestSpringApplication(ExampleWebConfig.class);
		BeanNameGenerator beanNameGenerator = new DefaultBeanNameGenerator();
		application.setBeanNameGenerator(beanNameGenerator);
		this.context = application.run();
		then(application.getLoader()).should().setBeanNameGenerator(beanNameGenerator);
		Object actualGenerator = this.context.getBean(AnnotationConfigUtils.CONFIGURATION_BEAN_NAME_GENERATOR);
		assertThat(actualGenerator).isSameAs(beanNameGenerator);
	}

	@Test
	void customBeanNameGeneratorWithNonWebApplication() {
		TestSpringApplication application = new TestSpringApplication(ExampleWebConfig.class);
		application.setWebApplicationType(WebApplicationType.NONE);
		BeanNameGenerator beanNameGenerator = new DefaultBeanNameGenerator();
		application.setBeanNameGenerator(beanNameGenerator);
		this.context = application.run();
		then(application.getLoader()).should().setBeanNameGenerator(beanNameGenerator);
		Object actualGenerator = this.context.getBean(AnnotationConfigUtils.CONFIGURATION_BEAN_NAME_GENERATOR);
		assertThat(actualGenerator).isSameAs(beanNameGenerator);
	}

	@Test
	void commandLinePropertySource() {
		SpringApplication application = new SpringApplication(ExampleConfig.class);
		application.setWebApplicationType(WebApplicationType.NONE);
		ConfigurableEnvironment environment = new StandardEnvironment();
		application.setEnvironment(environment);
		this.context = application.run("--foo=bar");
		assertThat(environment).has(matchingPropertySource(CommandLinePropertySource.class, "commandLineArgs"));
	}

	@Test
	void commandLinePropertySourceEnhancesEnvironment() {
		SpringApplication application = new SpringApplication(ExampleConfig.class);
		application.setWebApplicationType(WebApplicationType.NONE);
		ConfigurableEnvironment environment = new StandardEnvironment();
		environment.getPropertySources()
			.addFirst(new MapPropertySource("commandLineArgs", Collections.singletonMap("foo", "original")));
		application.setEnvironment(environment);
		this.context = application.run("--foo=bar", "--bar=foo");
		assertThat(environment).has(matchingPropertySource(CompositePropertySource.class, "commandLineArgs"));
		assertThat(environment.getProperty("bar")).isEqualTo("foo");
		// New command line properties take precedence
		assertThat(environment.getProperty("foo")).isEqualTo("bar");
		CompositePropertySource composite = (CompositePropertySource) environment.getPropertySources()
			.get("commandLineArgs");
		assertThat(composite.getPropertySources()).hasSize(2);
		assertThat(composite.getPropertySources()).first()
			.matches((source) -> source.getName().equals("springApplicationCommandLineArgs"),
					"is named springApplicationCommandLineArgs");
		assertThat(composite.getPropertySources()).element(1)
			.matches((source) -> source.getName().equals("commandLineArgs"), "is named commandLineArgs");
	}

	@Test
	@WithResource(name = "application.properties", content = "foo=bucket")
	void propertiesFileEnhancesEnvironment() {
		SpringApplication application = new SpringApplication(ExampleConfig.class);
		application.setWebApplicationType(WebApplicationType.NONE);
		ConfigurableEnvironment environment = new StandardEnvironment();
		application.setEnvironment(environment);
		this.context = application.run();
		assertThat(environment.getProperty("foo")).isEqualTo("bucket");
	}

	@Test
	void addProfiles() {
		SpringApplication application = new SpringApplication(ExampleConfig.class);
		application.setWebApplicationType(WebApplicationType.NONE);
		application.setAdditionalProfiles("foo");
		ConfigurableEnvironment environment = new StandardEnvironment();
		application.setEnvironment(environment);
		this.context = application.run();
		assertThat(environment.acceptsProfiles(Profiles.of("foo"))).isTrue();
	}

	@Test
	void additionalProfilesOrderedBeforeActiveProfiles() {
		SpringApplication application = new SpringApplication(ExampleConfig.class);
		application.setWebApplicationType(WebApplicationType.NONE);
		application.setAdditionalProfiles("foo");
		ConfigurableEnvironment environment = new StandardEnvironment();
		application.setEnvironment(environment);
		this.context = application.run("--spring.profiles.active=bar,spam");
		assertThat(environment.getActiveProfiles()).containsExactly("foo", "bar", "spam");
	}

	@Test
	@WithResource(name = "application.properties", content = "my.property=fromapplicationproperties")
	@WithResource(name = "application-other.properties", content = "my.property=fromotherpropertiesfile")
	void addProfilesOrderWithProperties() {
		SpringApplication application = new SpringApplication(ExampleConfig.class);
		application.setWebApplicationType(WebApplicationType.NONE);
		application.setAdditionalProfiles("other");
		ConfigurableEnvironment environment = new StandardEnvironment();
		application.setEnvironment(environment);
		this.context = application.run();
		// Active profile should win over default
		assertThat(environment.getProperty("my.property")).isEqualTo("fromotherpropertiesfile");
	}

	@Test
	@WithResource(name = "application.properties", content = "foo=bucket")
	void emptyCommandLinePropertySourceNotAdded() {
		SpringApplication application = new SpringApplication(ExampleConfig.class);
		application.setWebApplicationType(WebApplicationType.NONE);
		ConfigurableEnvironment environment = new StandardEnvironment();
		application.setEnvironment(environment);
		this.context = application.run();
		assertThat(environment.getProperty("foo")).isEqualTo("bucket");
	}

	@Test
	void disableCommandLinePropertySource() {
		SpringApplication application = new SpringApplication(ExampleConfig.class);
		application.setWebApplicationType(WebApplicationType.NONE);
		application.setAddCommandLineProperties(false);
		ConfigurableEnvironment environment = new StandardEnvironment();
		application.setEnvironment(environment);
		this.context = application.run("--foo=bar");
		assertThat(environment).doesNotHave(matchingPropertySource(PropertySource.class, "commandLineArgs"));
	}

	@Test
	void contextUsesApplicationConversionService() {
		SpringApplication application = new SpringApplication(ExampleConfig.class);
		application.setWebApplicationType(WebApplicationType.NONE);
		this.context = application.run();
		assertThat(this.context.getBeanFactory().getConversionService())
			.isInstanceOf(ApplicationConversionService.class);
		assertThat(this.context.getEnvironment().getConversionService())
			.isInstanceOf(ApplicationConversionService.class);
	}

	@Test
	void contextWhenHasAddConversionServiceFalseUsesRegularConversionService() {
		SpringApplication application = new SpringApplication(ExampleConfig.class);
		application.setWebApplicationType(WebApplicationType.NONE);
		application.setAddConversionService(false);
		this.context = application.run();
		assertThat(this.context.getBeanFactory().getConversionService()).isNull();
		assertThat(this.context.getEnvironment().getConversionService())
			.isNotInstanceOf(ApplicationConversionService.class);
	}

	@Test
	void runCommandLineRunnersAndApplicationRunners() {
		SpringApplication application = new SpringApplication(CommandLineRunConfig.class);
		application.setWebApplicationType(WebApplicationType.NONE);
		this.context = application.run("arg");
		assertThat(this.context).has(runTestRunnerBean("runnerA"));
		assertThat(this.context).has(runTestRunnerBean("runnerB"));
		assertThat(this.context).has(runTestRunnerBean("runnerC"));
	}

	@Test
	void runCommandLineRunnersAndApplicationRunnersWithParentContext() {
		SpringApplication application = new SpringApplication(CommandLineRunConfig.class);
		application.setWebApplicationType(WebApplicationType.NONE);
		application.addInitializers(new ParentContextApplicationContextInitializer(
				new AnnotationConfigApplicationContext(CommandLineRunParentConfig.class)));
		this.context = application.run("arg");
		assertThat(this.context).has(runTestRunnerBean("runnerA"));
		assertThat(this.context).has(runTestRunnerBean("runnerB"));
		assertThat(this.context).has(runTestRunnerBean("runnerC"));
		assertThat(this.context).doesNotHave(runTestRunnerBean("runnerP"));
	}

	@Test
	void runCommandLineRunnersAndApplicationRunnersUsingOrderOnBeanDefinitions() {
		SpringApplication application = new SpringApplication(BeanDefinitionOrderRunnerConfig.class);
		application.setWebApplicationType(WebApplicationType.NONE);
		this.context = application.run("arg");
		BeanDefinitionOrderRunnerConfig config = this.context.getBean(BeanDefinitionOrderRunnerConfig.class);
		assertThat(config.runners).containsExactly("runnerA", "runnerB", "runnerC");
	}

	@Test
	@SuppressWarnings("unchecked")
	void runnersAreCalledAfterStartedIsLoggedAndBeforeApplicationReadyEventIsPublished(CapturedOutput output)
			throws Exception {
		SpringApplication application = new SpringApplication(ExampleConfig.class);
		ApplicationRunner applicationRunner = mock(ApplicationRunner.class);
		CommandLineRunner commandLineRunner = mock(CommandLineRunner.class);
		application.addInitializers((context) -> {
			ConfigurableListableBeanFactory beanFactory = context.getBeanFactory();
			beanFactory.registerSingleton("commandLineRunner", (CommandLineRunner) (args) -> {
				assertThat(output).contains("Started");
				commandLineRunner.run(args);
			});
			beanFactory.registerSingleton("applicationRunner", (ApplicationRunner) (args) -> {
				assertThat(output).contains("Started");
				applicationRunner.run(args);
			});
		});
		application.setWebApplicationType(WebApplicationType.NONE);
		ApplicationListener<ApplicationReadyEvent> eventListener = mock(ApplicationListener.class);
		application.addListeners(eventListener);
		this.context = application.run();
		InOrder applicationRunnerOrder = Mockito.inOrder(eventListener, applicationRunner);
		applicationRunnerOrder.verify(applicationRunner).run(any(ApplicationArguments.class));
		applicationRunnerOrder.verify(eventListener).onApplicationEvent(any(ApplicationReadyEvent.class));
		InOrder commandLineRunnerOrder = Mockito.inOrder(eventListener, commandLineRunner);
		commandLineRunnerOrder.verify(commandLineRunner).run();
		commandLineRunnerOrder.verify(eventListener).onApplicationEvent(any(ApplicationReadyEvent.class));
	}

	@Test
	void applicationRunnerFailureCausesApplicationFailedEventToBePublished() throws Exception {
		SpringApplication application = new SpringApplication(ExampleConfig.class);
		application.setWebApplicationType(WebApplicationType.NONE);
		@SuppressWarnings("unchecked")
		ApplicationListener<SpringApplicationEvent> listener = mock(ApplicationListener.class);
		application.addListeners(listener);
		ApplicationRunner runner = mock(ApplicationRunner.class);
		Exception failure = new Exception();
		willThrow(failure).given(runner).run(isA(ApplicationArguments.class));
		application.addInitializers((context) -> context.getBeanFactory().registerSingleton("runner", runner));
		assertThatIllegalStateException().isThrownBy(application::run).withCause(failure);
		then(listener).should().onApplicationEvent(isA(ApplicationStartedEvent.class));
		then(listener).should().onApplicationEvent(isA(ApplicationFailedEvent.class));
		then(listener).should(never()).onApplicationEvent(isA(ApplicationReadyEvent.class));
	}

	@Test
	void commandLineRunnerFailureCausesApplicationFailedEventToBePublished() throws Exception {
		SpringApplication application = new SpringApplication(ExampleConfig.class);
		application.setWebApplicationType(WebApplicationType.NONE);
		@SuppressWarnings("unchecked")
		ApplicationListener<SpringApplicationEvent> listener = mock(ApplicationListener.class);
		application.addListeners(listener);
		CommandLineRunner runner = mock(CommandLineRunner.class);
		Exception failure = new Exception();
		willThrow(failure).given(runner).run();
		application.addInitializers((context) -> context.getBeanFactory().registerSingleton("runner", runner));
		assertThatIllegalStateException().isThrownBy(application::run).withCause(failure);
		then(listener).should().onApplicationEvent(isA(ApplicationStartedEvent.class));
		then(listener).should().onApplicationEvent(isA(ApplicationFailedEvent.class));
		then(listener).should(never()).onApplicationEvent(isA(ApplicationReadyEvent.class));
	}

	@Test
	void failureInReadyEventListenerDoesNotCausePublicationOfFailedEvent() {
		SpringApplication application = new SpringApplication(ExampleConfig.class);
		application.setWebApplicationType(WebApplicationType.NONE);
		@SuppressWarnings("unchecked")
		ApplicationListener<SpringApplicationEvent> listener = mock(ApplicationListener.class);
		application.addListeners(listener);
		RuntimeException failure = new RuntimeException();
		willThrow(failure).given(listener).onApplicationEvent(isA(ApplicationReadyEvent.class));
		assertThatExceptionOfType(RuntimeException.class).isThrownBy(application::run).isEqualTo(failure);
		then(listener).should().onApplicationEvent(isA(ApplicationReadyEvent.class));
		then(listener).should(never()).onApplicationEvent(isA(ApplicationFailedEvent.class));
	}

	@Test
	void failureInReadyEventListenerCloseApplicationContext(CapturedOutput output) {
		SpringApplication application = new SpringApplication(ExampleConfig.class);
		application.setWebApplicationType(WebApplicationType.NONE);
		ExitCodeListener exitCodeListener = new ExitCodeListener();
		application.addListeners(exitCodeListener);
		@SuppressWarnings("unchecked")
		ApplicationListener<SpringApplicationEvent> listener = mock(ApplicationListener.class);
		application.addListeners(listener);
		ExitStatusException failure = new ExitStatusException();
		willThrow(failure).given(listener).onApplicationEvent(isA(ApplicationReadyEvent.class));
		assertThatExceptionOfType(RuntimeException.class).isThrownBy(application::run);
		then(listener).should().onApplicationEvent(isA(ApplicationReadyEvent.class));
		then(listener).should(never()).onApplicationEvent(isA(ApplicationFailedEvent.class));
		assertThat(exitCodeListener.getExitCode()).isEqualTo(11);
		assertThat(output).contains("Application run failed");
	}

	@Test
	void failureOnTheJvmLogsApplicationRunFailed(CapturedOutput output) {
		SpringApplication application = new SpringApplication(ExampleConfig.class);
		application.setWebApplicationType(WebApplicationType.NONE);
		ExitCodeListener exitCodeListener = new ExitCodeListener();
		application.addListeners(exitCodeListener);
		@SuppressWarnings("unchecked")
		ApplicationListener<SpringApplicationEvent> listener = mock(ApplicationListener.class);
		application.addListeners(listener);
		ExitStatusException failure = new ExitStatusException();
		willThrow(failure).given(listener).onApplicationEvent(isA(ApplicationReadyEvent.class));
		assertThatExceptionOfType(RuntimeException.class).isThrownBy(application::run);
		then(listener).should().onApplicationEvent(isA(ApplicationReadyEvent.class));
		then(listener).should(never()).onApplicationEvent(isA(ApplicationFailedEvent.class));
		assertThat(exitCodeListener.getExitCode()).isEqualTo(11);
		// Leading space only happens when logging
		assertThat(output).contains(" Application run failed").contains("ExitStatusException");
	}

	@Test
	@ForkedClassPath
	void failureInANativeImageWritesFailureToSystemOut(CapturedOutput output) {
		System.setProperty("org.graalvm.nativeimage.imagecode", "true");
		try {
			SpringApplication application = new SpringApplication(ExampleConfig.class);
			application.setWebApplicationType(WebApplicationType.NONE);
			ExitCodeListener exitCodeListener = new ExitCodeListener();
			application.addListeners(exitCodeListener);
			@SuppressWarnings("unchecked")
			ApplicationListener<SpringApplicationEvent> listener = mock(ApplicationListener.class);
			application.addListeners(listener);
			ExitStatusException failure = new ExitStatusException();
			willThrow(failure).given(listener).onApplicationEvent(isA(ApplicationReadyEvent.class));
			assertThatExceptionOfType(RuntimeException.class).isThrownBy(application::run);
			then(listener).should().onApplicationEvent(isA(ApplicationReadyEvent.class));
			then(listener).should(never()).onApplicationEvent(isA(ApplicationFailedEvent.class));
			assertThat(exitCodeListener.getExitCode()).isEqualTo(11);
			// Leading space only happens when logging
			assertThat(output).doesNotContain(" Application run failed")
				.contains("Application run failed")
				.contains("ExitStatusException");
		}
		finally {
			System.clearProperty("org.graalvm.nativeimage.imagecode");
		}
	}

	@Test
	void loadSources() {
		Class<?>[] sources = { ExampleConfig.class, TestCommandLineRunner.class };
		TestSpringApplication application = new TestSpringApplication(sources);
		application.getSources().add("a");
		application.setWebApplicationType(WebApplicationType.NONE);
		application.setUseMockLoader(true);
		this.context = application.run();
		Set<Object> allSources = application.getAllSources();
		assertThat(allSources).contains(ExampleConfig.class, TestCommandLineRunner.class, "a");
	}

	@Test
	@WithSampleBeansXmlResource
	@WithResource(name = "application.properties", content = "sample.app.test.prop=*")
	void wildcardSources() {
		TestSpringApplication application = new TestSpringApplication();
		application.getSources().add("classpath*:org/springframework/boot/sample-${sample.app.test.prop}.xml");
		application.setWebApplicationType(WebApplicationType.NONE);
		this.context = application.run("--spring.config.location=classpath:/");
	}

	@Test
	void run() {
		this.context = SpringApplication.run(ExampleWebConfig.class);
		assertThat(this.context).isNotNull();
	}

	@Test
	void runComponents() {
		this.context = SpringApplication.run(new Class<?>[] { ExampleWebConfig.class, Object.class }, new String[0]);
		assertThat(this.context).isNotNull();
	}

	@Test
	void exit() {
		SpringApplication application = new SpringApplication(ExampleConfig.class);
		application.setWebApplicationType(WebApplicationType.NONE);
		this.context = application.run();
		assertThat(this.context).isNotNull();
		assertThat(SpringApplication.exit(this.context)).isZero();
	}

	@Test
	void exitWithExplicitCode() {
		SpringApplication application = new SpringApplication(ExampleConfig.class);
		ExitCodeListener listener = new ExitCodeListener();
		application.addListeners(listener);
		application.setWebApplicationType(WebApplicationType.NONE);
		this.context = application.run();
		assertThat(this.context).isNotNull();
		assertThat(SpringApplication.exit(this.context, (ExitCodeGenerator) () -> 2)).isEqualTo(2);
		assertThat(listener.getExitCode()).isEqualTo(2);
	}

	@Test
	void exitWithExplicitCodeFromException() {
		final SpringBootExceptionHandler handler = mock(SpringBootExceptionHandler.class);
		SpringApplication application = new SpringApplication(ExitCodeCommandLineRunConfig.class) {

			@Override
			SpringBootExceptionHandler getSpringBootExceptionHandler() {
				return handler;
			}

		};
		ExitCodeListener listener = new ExitCodeListener();
		application.addListeners(listener);
		application.setWebApplicationType(WebApplicationType.NONE);
		assertThatIllegalStateException().isThrownBy(application::run);
		then(handler).should().registerExitCode(11);
		assertThat(listener.getExitCode()).isEqualTo(11);
	}

	@Test
	void exitWithExplicitCodeFromMappedException() {
		final SpringBootExceptionHandler handler = mock(SpringBootExceptionHandler.class);
		SpringApplication application = new SpringApplication(MappedExitCodeCommandLineRunConfig.class) {

			@Override
			SpringBootExceptionHandler getSpringBootExceptionHandler() {
				return handler;
			}

		};
		ExitCodeListener listener = new ExitCodeListener();
		application.addListeners(listener);
		application.setWebApplicationType(WebApplicationType.NONE);
		assertThatIllegalStateException().isThrownBy(application::run);
		then(handler).should().registerExitCode(11);
		assertThat(listener.getExitCode()).isEqualTo(11);
	}

	@Test
	void exceptionFromRefreshIsHandledGracefully(CapturedOutput output) {
		final SpringBootExceptionHandler handler = mock(SpringBootExceptionHandler.class);
		SpringApplication application = new SpringApplication(RefreshFailureConfig.class) {

			@Override
			SpringBootExceptionHandler getSpringBootExceptionHandler() {
				return handler;
			}

		};
		ExitCodeListener listener = new ExitCodeListener();
		application.addListeners(listener);
		application.setWebApplicationType(WebApplicationType.NONE);
		assertThatExceptionOfType(RuntimeException.class).isThrownBy(application::run);
		then(handler).should()
			.registerLoggedException(
					assertArg((exception) -> assertThat(exception).hasCauseInstanceOf(RefreshFailureException.class)));
		assertThat(output).doesNotContain("NullPointerException");
	}

	@Test
	void defaultCommandLineArgs() {
		SpringApplication application = new SpringApplication(ExampleConfig.class);
		application.setDefaultProperties(
				StringUtils.splitArrayElementsIntoProperties(new String[] { "baz=", "bar=spam" }, "="));
		application.setWebApplicationType(WebApplicationType.NONE);
		this.context = application.run("--bar=foo", "bucket", "crap");
		assertThat(this.context).isInstanceOf(AnnotationConfigApplicationContext.class);
		assertThat(getEnvironment().getProperty("bar")).isEqualTo("foo");
		assertThat(getEnvironment().getProperty("baz")).isEmpty();
	}

	@Test
	void defaultPropertiesShouldBeMerged() {
		MockEnvironment environment = new MockEnvironment();
		environment.getPropertySources()
			.addFirst(new MapPropertySource(DefaultPropertiesPropertySource.NAME,
					Collections.singletonMap("bar", "foo")));
		SpringApplication application = new SpringApplicationBuilder(ExampleConfig.class).environment(environment)
			.properties("baz=bing")
			.web(WebApplicationType.NONE)
			.build();
		this.context = application.run();
		assertThat(getEnvironment().getProperty("bar")).isEqualTo("foo");
		assertThat(getEnvironment().getProperty("baz")).isEqualTo("bing");
	}

	@Test
	void commandLineArgsApplyToSpringApplication() {
		TestSpringApplication application = new TestSpringApplication(ExampleConfig.class);
		application.setWebApplicationType(WebApplicationType.NONE);
		this.context = application.run("--spring.main.banner-mode=OFF");
		assertThat(application.getBannerMode()).isEqualTo(Banner.Mode.OFF);
	}

	@Test
	void registerShutdownHook() {
		SpringApplication application = new SpringApplication(ExampleConfig.class);
		application.setWebApplicationType(WebApplicationType.NONE);
		this.context = application.run();
		assertThat(SpringApplicationShutdownHookInstance.get()).registeredApplicationContext(this.context);
	}

	@Test
	void registerShutdownHookOff() {
		SpringApplication application = new SpringApplication(ExampleConfig.class);
		application.setWebApplicationType(WebApplicationType.NONE);
		application.setRegisterShutdownHook(false);
		this.context = application.run();
		assertThat(SpringApplicationShutdownHookInstance.get()).didNotRegisterApplicationContext(this.context);
	}

	@Test
	void registerListener() {
		SpringApplication application = new SpringApplication(ExampleConfig.class, ListenerConfig.class);
		application.setApplicationContextFactory(ApplicationContextFactory.ofContextClass(SpyApplicationContext.class));
		Set<ApplicationEvent> events = new LinkedHashSet<>();
		application.addListeners((ApplicationListener<ApplicationEvent>) events::add);
		this.context = application.run();
		assertThat(events).hasAtLeastOneElementOfType(ApplicationPreparedEvent.class);
		assertThat(events).hasAtLeastOneElementOfType(ContextRefreshedEvent.class);
		verifyRegisteredListenerSuccessEvents();
	}

	@Test
	void registerListenerWithCustomMulticaster() {
		SpringApplication application = new SpringApplication(ExampleConfig.class, ListenerConfig.class,
				Multicaster.class);
		application.setApplicationContextFactory(ApplicationContextFactory.ofContextClass(SpyApplicationContext.class));
		Set<ApplicationEvent> events = new LinkedHashSet<>();
		application.addListeners((ApplicationListener<ApplicationEvent>) events::add);
		this.context = application.run();
		assertThat(events).hasAtLeastOneElementOfType(ApplicationPreparedEvent.class);
		assertThat(events).hasAtLeastOneElementOfType(ContextRefreshedEvent.class);
		verifyRegisteredListenerSuccessEvents();
	}

	@SuppressWarnings("unchecked")
	private void verifyRegisteredListenerSuccessEvents() {
		ApplicationListener<ApplicationEvent> listener = this.context.getBean("testApplicationListener",
				ApplicationListener.class);
		InOrder inOrder = Mockito.inOrder(listener);
		then(listener).should(inOrder).onApplicationEvent(isA(ContextRefreshedEvent.class));
		then(listener).should(inOrder).onApplicationEvent(isA(ApplicationStartedEvent.class));
		then(listener).should(inOrder)
			.onApplicationEvent(argThat(isAvailabilityChangeEventWithState(LivenessState.CORRECT)));
		then(listener).should(inOrder).onApplicationEvent(isA(ApplicationReadyEvent.class));
		then(listener).should(inOrder)
			.onApplicationEvent(argThat(isAvailabilityChangeEventWithState(ReadinessState.ACCEPTING_TRAFFIC)));
		inOrder.verifyNoMoreInteractions();
	}

	@SuppressWarnings("unchecked")
	@Test
	void applicationListenerFromApplicationIsCalledWhenContextFailsRefreshBeforeListenerRegistration() {
		ApplicationListener<ApplicationEvent> listener = mock(ApplicationListener.class);
		SpringApplication application = new SpringApplication(ExampleConfig.class);
		application.addListeners(listener);
		assertThatExceptionOfType(ApplicationContextException.class).isThrownBy(application::run);
		verifyRegisteredListenerFailedFromApplicationEvents(listener);
	}

	@SuppressWarnings("unchecked")
	@Test
	void applicationListenerFromApplicationIsCalledWhenContextFailsRefreshAfterListenerRegistration() {
		ApplicationListener<ApplicationEvent> listener = mock(ApplicationListener.class);
		SpringApplication application = new SpringApplication(BrokenPostConstructConfig.class);
		application.setWebApplicationType(WebApplicationType.NONE);
		application.addListeners(listener);
		assertThatExceptionOfType(BeanCreationException.class).isThrownBy(application::run);
		verifyRegisteredListenerFailedFromApplicationEvents(listener);
	}

	private void verifyRegisteredListenerFailedFromApplicationEvents(ApplicationListener<ApplicationEvent> listener) {
		InOrder inOrder = Mockito.inOrder(listener);
		then(listener).should(inOrder).onApplicationEvent(isA(ApplicationStartingEvent.class));
		then(listener).should(inOrder).onApplicationEvent(isA(ApplicationEnvironmentPreparedEvent.class));
		then(listener).should(inOrder).onApplicationEvent(isA(ApplicationContextInitializedEvent.class));
		then(listener).should(inOrder).onApplicationEvent(isA(ApplicationPreparedEvent.class));
		then(listener).should(inOrder).onApplicationEvent(isA(ApplicationFailedEvent.class));
		inOrder.verifyNoMoreInteractions();
	}

	@SuppressWarnings("unchecked")
	@Test
	void applicationListenerFromContextIsCalledWhenContextFailsRefreshBeforeListenerRegistration() {
		final ApplicationListener<ApplicationEvent> listener = mock(ApplicationListener.class);
		SpringApplication application = new SpringApplication(ExampleConfig.class);
		application.addInitializers((applicationContext) -> applicationContext.addApplicationListener(listener));
		assertThatExceptionOfType(ApplicationContextException.class).isThrownBy(application::run);
		then(listener).should().onApplicationEvent(isA(ApplicationFailedEvent.class));
		then(listener).shouldHaveNoMoreInteractions();
	}

	@SuppressWarnings("unchecked")
	@Test
	void applicationListenerFromContextIsCalledWhenContextFailsRefreshAfterListenerRegistration() {
		ApplicationListener<ApplicationEvent> listener = mock(ApplicationListener.class);
		SpringApplication application = new SpringApplication(BrokenPostConstructConfig.class);
		application.setWebApplicationType(WebApplicationType.NONE);
		application.addInitializers((applicationContext) -> applicationContext.addApplicationListener(listener));
		assertThatExceptionOfType(BeanCreationException.class).isThrownBy(application::run);
		then(listener).should().onApplicationEvent(isA(ApplicationFailedEvent.class));
		then(listener).shouldHaveNoMoreInteractions();
	}

	@Test
	void headless() {
		TestSpringApplication application = new TestSpringApplication(ExampleConfig.class);
		application.setWebApplicationType(WebApplicationType.NONE);
		this.context = application.run();
		assertThat(System.getProperty("java.awt.headless")).isEqualTo("true");
	}

	@Test
	void headlessFalse() {
		TestSpringApplication application = new TestSpringApplication(ExampleConfig.class);
		application.setWebApplicationType(WebApplicationType.NONE);
		application.setHeadless(false);
		this.context = application.run();
		assertThat(System.getProperty("java.awt.headless")).isEqualTo("false");
	}

	@Test
	void headlessSystemPropertyTakesPrecedence() {
		System.setProperty("java.awt.headless", "false");
		TestSpringApplication application = new TestSpringApplication(ExampleConfig.class);
		application.setWebApplicationType(WebApplicationType.NONE);
		this.context = application.run();
		assertThat(System.getProperty("java.awt.headless")).isEqualTo("false");
	}

	@Test
	void getApplicationArgumentsBean() {
		TestSpringApplication application = new TestSpringApplication(ExampleConfig.class);
		application.setWebApplicationType(WebApplicationType.NONE);
		this.context = application.run("--debug", "spring", "boot");
		ApplicationArguments args = this.context.getBean(ApplicationArguments.class);
		assertThat(args.getNonOptionArgs()).containsExactly("spring", "boot");
		assertThat(args.containsOption("debug")).isTrue();
	}

	@Test
	void webApplicationSwitchedOffInListener() {
		TestSpringApplication application = new TestSpringApplication(ExampleConfig.class);
		application.addListeners((ApplicationListener<ApplicationEnvironmentPreparedEvent>) (event) -> {
			assertThat(event.getEnvironment().getClass().getName()).endsWith("ApplicationServletEnvironment");
			TestPropertySourceUtils.addInlinedPropertiesToEnvironment(event.getEnvironment(), "foo=bar");
			event.getSpringApplication().setWebApplicationType(WebApplicationType.NONE);
		});
		this.context = application.run();
		assertThat(this.context.getEnvironment()).isNotInstanceOf(StandardServletEnvironment.class);
		assertThat(this.context.getEnvironment().getProperty("foo")).isEqualTo("bar");
		Iterator<PropertySource<?>> iterator = this.context.getEnvironment().getPropertySources().iterator();
		assertThat(iterator.next().getName()).isEqualTo("configurationProperties");
		assertThat(iterator.next().getName())
			.isEqualTo(TestPropertySourceUtils.INLINED_PROPERTIES_PROPERTY_SOURCE_NAME);
	}

	@Test
	void nonWebApplicationConfiguredViaAPropertyHasTheCorrectTypeOfContextAndEnvironment() {
		ConfigurableApplicationContext context = new SpringApplication(ExampleConfig.class)
			.run("--spring.main.web-application-type=none");
		assertThat(context).isNotInstanceOfAny(WebApplicationContext.class, ReactiveWebApplicationContext.class);
		assertThat(context.getEnvironment()).isNotInstanceOfAny(ConfigurableWebEnvironment.class);
	}

	@Test
	void webApplicationConfiguredViaAPropertyHasTheCorrectTypeOfContextAndEnvironment() {
		ConfigurableApplicationContext context = new SpringApplication(ExampleWebConfig.class)
			.run("--spring.main.web-application-type=servlet");
		assertThat(context).isInstanceOf(WebApplicationContext.class);
		assertThat(context.getEnvironment()).isInstanceOf(StandardServletEnvironment.class);
		assertThat(context.getEnvironment().getClass().getName()).endsWith("ApplicationServletEnvironment");
	}

	@Test
	void reactiveApplicationConfiguredViaAPropertyHasTheCorrectTypeOfContextAndEnvironment() {
		ConfigurableApplicationContext context = new SpringApplication(ExampleReactiveWebConfig.class)
			.run("--spring.main.web-application-type=reactive");
		assertThat(context).isInstanceOf(ReactiveWebApplicationContext.class);
		assertThat(context.getEnvironment()).isInstanceOf(StandardReactiveWebEnvironment.class);
		assertThat(context.getEnvironment().getClass().getName()).endsWith("ApplicationReactiveWebEnvironment");
	}

	@Test
	@WithResource(name = "application-withwebapplicationtype.yml",
			content = "spring.main.web-application-type: reactive")
	void environmentIsConvertedIfTypeDoesNotMatch() {
		ConfigurableApplicationContext context = new SpringApplication(ExampleReactiveWebConfig.class)
			.run("--spring.profiles.active=withwebapplicationtype");
		assertThat(context).isInstanceOf(ReactiveWebApplicationContext.class);
		assertThat(context.getEnvironment()).isInstanceOf(StandardReactiveWebEnvironment.class);
		assertThat(context.getEnvironment().getClass().getName()).endsWith("ApplicationReactiveWebEnvironment");
	}

	@Test
	void failureResultsInSingleStackTrace(CapturedOutput output) throws Exception {
		ThreadGroup group = new ThreadGroup("main");
		Thread thread = new Thread(group, "main") {

			@Override
			public void run() {
				SpringApplication application = new SpringApplication(FailingConfig.class);
				application.setWebApplicationType(WebApplicationType.NONE);
				application.run();
			}

		};
		thread.start();
		thread.join(6000);
		assertThat(output).containsOnlyOnce("Caused by: java.lang.RuntimeException: ExpectedError");
	}

	@Test
	void beanDefinitionOverridingIsDisabledByDefault() {
		assertThatExceptionOfType(BeanDefinitionOverrideException.class)
			.isThrownBy(() -> new SpringApplication(ExampleConfig.class, OverrideConfig.class).run());
	}

	@Test
	void beanDefinitionOverridingCanBeEnabled() {
		assertThat(new SpringApplication(ExampleConfig.class, OverrideConfig.class)
			.run("--spring.main.allow-bean-definition-overriding=true", "--spring.main.web-application-type=none")
			.getBean("someBean")).isEqualTo("override");
	}

	@Test
	void circularReferencesAreDisabledByDefault() {
		assertThatExceptionOfType(UnsatisfiedDependencyException.class)
			.isThrownBy(
					() -> new SpringApplication(ExampleProducerConfiguration.class, ExampleConsumerConfiguration.class)
						.run("--spring.main.web-application-type=none"))
			.withRootCauseInstanceOf(BeanCurrentlyInCreationException.class);
	}

	@Test
	void circularReferencesCanBeEnabled() {
		assertThatNoException().isThrownBy(
				() -> new SpringApplication(ExampleProducerConfiguration.class, ExampleConsumerConfiguration.class)
					.run("--spring.main.web-application-type=none", "--spring.main.allow-circular-references=true"));
	}

	@Test
	@WithResource(name = "custom-config/application.yml", content = "hello: world")
	void relaxedBindingShouldWorkBeforeEnvironmentIsPrepared() {
		SpringApplication application = new SpringApplication(ExampleConfig.class);
		application.setWebApplicationType(WebApplicationType.NONE);
		this.context = application.run("--spring.config.additionalLocation=classpath:custom-config/");
		assertThat(this.context.getEnvironment().getProperty("hello")).isEqualTo("world");
	}

	@Test
	void lazyInitializationIsDisabledByDefault() {
		assertThat(new SpringApplication(LazyInitializationConfig.class).run("--spring.main.web-application-type=none")
			.getBean(AtomicInteger.class)).hasValue(1);
	}

	@Test
	void lazyInitializationCanBeEnabled() {
		assertThat(new SpringApplication(LazyInitializationConfig.class)
			.run("--spring.main.web-application-type=none", "--spring.main.lazy-initialization=true")
			.getBean(AtomicInteger.class)).hasValue(0);
	}

	@Test
	void lazyInitializationIgnoresBeansThatAreExplicitlyNotLazy() {
		assertThat(new SpringApplication(NotLazyInitializationConfig.class)
			.run("--spring.main.web-application-type=none", "--spring.main.lazy-initialization=true")
			.getBean(AtomicInteger.class)).hasValue(1);
	}

	@Test
	void lazyInitializationIgnoresLazyInitializationExcludeFilteredBeans() {
		assertThat(new SpringApplication(LazyInitializationExcludeFilterConfig.class)
			.run("--spring.main.web-application-type=none", "--spring.main.lazy-initialization=true")
			.getBean(AtomicInteger.class)).hasValue(1);
	}

	@Test
	void customApplicationStartupPublishStartupSteps() {
		ApplicationStartup applicationStartup = mock(ApplicationStartup.class);
		StartupStep startupStep = mock(StartupStep.class);
		given(applicationStartup.start(anyString())).willReturn(startupStep);
		given(startupStep.tag(anyString(), anyString())).willReturn(startupStep);
		given(startupStep.tag(anyString(), ArgumentMatchers.<Supplier<String>>any())).willReturn(startupStep);
		SpringApplication application = new SpringApplication(ExampleConfig.class);
		application.setWebApplicationType(WebApplicationType.NONE);
		application.setApplicationStartup(applicationStartup);
		this.context = application.run();
		assertThat(this.context.getBean(ApplicationStartup.class)).isEqualTo(applicationStartup);
		then(applicationStartup).should().start("spring.boot.application.starting");
		then(applicationStartup).should().start("spring.boot.application.environment-prepared");
		then(applicationStartup).should().start("spring.boot.application.context-prepared");
		then(applicationStartup).should().start("spring.boot.application.context-loaded");
		then(applicationStartup).should().start("spring.boot.application.started");
		then(applicationStartup).should().start("spring.boot.application.ready");
		long startCount = mockingDetails(applicationStartup).getInvocations()
			.stream()
			.filter((invocation) -> invocation.getMethod().toString().contains("start("))
			.count();
		long endCount = mockingDetails(startupStep).getInvocations()
			.stream()
			.filter((invocation) -> invocation.getMethod().toString().contains("end("))
			.count();
		assertThat(startCount).isEqualTo(endCount);
	}

	@Test
	void customApplicationStartupPublishStartupStepsWithFailure() {
		ApplicationStartup applicationStartup = mock(ApplicationStartup.class);
		StartupStep startupStep = mock(StartupStep.class);
		given(applicationStartup.start(anyString())).willReturn(startupStep);
		given(startupStep.tag(anyString(), anyString())).willReturn(startupStep);
		given(startupStep.tag(anyString(), ArgumentMatchers.<Supplier<String>>any())).willReturn(startupStep);
		SpringApplication application = new SpringApplication(BrokenPostConstructConfig.class);
		application.setWebApplicationType(WebApplicationType.NONE);
		application.setApplicationStartup(applicationStartup);
		assertThatExceptionOfType(BeanCreationException.class).isThrownBy(application::run);
		then(applicationStartup).should().start("spring.boot.application.starting");
		then(applicationStartup).should().start("spring.boot.application.environment-prepared");
		then(applicationStartup).should().start("spring.boot.application.failed");
		long startCount = mockingDetails(applicationStartup).getInvocations()
			.stream()
			.filter((invocation) -> invocation.getMethod().toString().contains("start("))
			.count();
		long endCount = mockingDetails(startupStep).getInvocations()
			.stream()
			.filter((invocation) -> invocation.getMethod().toString().contains("end("))
			.count();
		assertThat(startCount).isEqualTo(endCount);
	}

	@Test
	void addBootstrapRegistryInitializer() {
		SpringApplication application = new SpringApplication(ExampleConfig.class);
		application.setWebApplicationType(WebApplicationType.NONE);
		application.addBootstrapRegistryInitializer(
				(bootstrapContext) -> bootstrapContext.register(String.class, InstanceSupplier.of("boot")));
		TestApplicationListener listener = new TestApplicationListener();
		application.addListeners(listener);
		application.run();
		ApplicationStartingEvent startingEvent = listener.getEvent(ApplicationStartingEvent.class);
		assertThat(startingEvent.getBootstrapContext().get(String.class)).isEqualTo("boot");
		ApplicationEnvironmentPreparedEvent environmentPreparedEvent = listener
			.getEvent(ApplicationEnvironmentPreparedEvent.class);
		assertThat(environmentPreparedEvent.getBootstrapContext().get(String.class)).isEqualTo("boot");
	}

	@Test
	void addBootstrapRegistryInitializerCanRegisterBeans() {
		SpringApplication application = new SpringApplication(ExampleConfig.class);
		application.setWebApplicationType(WebApplicationType.NONE);
		application.addBootstrapRegistryInitializer((bootstrapContext) -> {
			bootstrapContext.register(String.class, InstanceSupplier.of("boot"));
			bootstrapContext.addCloseListener((event) -> event.getApplicationContext()
				.getBeanFactory()
				.registerSingleton("test", event.getBootstrapContext().get(String.class)));
		});
		ConfigurableApplicationContext applicationContext = application.run();
		assertThat(applicationContext.getBean("test")).isEqualTo("boot");
	}

	@Test
	void settingEnvironmentPrefixViaPropertiesThrowsException() {
		assertThatIllegalStateException()
			.isThrownBy(() -> new SpringApplication().run("--spring.main.environment-prefix=my"));
	}

	@Test
	void bindsEnvironmentPrefixToSpringApplication() {
		SpringApplication application = new SpringApplication(ExampleConfig.class);
		application.setEnvironmentPrefix("my");
		application.setWebApplicationType(WebApplicationType.NONE);
		this.context = application.run();
		assertThat(application.getEnvironmentPrefix()).isEqualTo("my");
	}

	@Test
	@WithResource(name = "spring-application-config-property-source.properties",
			content = "test.name=spring-application-config-property-source")
	void movesConfigClassPropertySourcesToEnd() {
		SpringApplication application = new SpringApplication(PropertySourceConfig.class);
		application.setWebApplicationType(WebApplicationType.NONE);
		application.setDefaultProperties(Collections.singletonMap("test.name", "test"));
		this.context = application.run();
		assertThat(this.context.getEnvironment().getProperty("test.name"))
			.isEqualTo("spring-application-config-property-source");
	}

	@Test
	void deregistersShutdownHookForFailedApplicationContext() {
		SpringApplication application = new SpringApplication(BrokenPostConstructConfig.class);
		List<ApplicationEvent> events = new ArrayList<>();
		application.addListeners(events::add);
		application.setWebApplicationType(WebApplicationType.NONE);
		assertThatExceptionOfType(BeanCreationException.class).isThrownBy(application::run);
		assertThat(events).hasAtLeastOneElementOfType(ApplicationFailedEvent.class);
		ApplicationFailedEvent failure = events.stream()
			.filter((event) -> event instanceof ApplicationFailedEvent)
			.map(ApplicationFailedEvent.class::cast)
			.findFirst()
			.get();
		assertThat(SpringApplicationShutdownHookInstance.get())
			.didNotRegisterApplicationContext(failure.getApplicationContext());
	}

	@Test
	void withRunnableHookRunsWithHook() {
		SpringApplication application = new SpringApplication(ExampleConfig.class);
		application.setWebApplicationType(WebApplicationType.NONE);
		SpringApplicationRunListener runListener = mock(SpringApplicationRunListener.class);
		SpringApplicationHook hook = (springApplication) -> runListener;
		SpringApplication.withHook(hook, () -> this.context = application.run());
		then(runListener).should().starting(any());
		then(runListener).should().contextPrepared(this.context);
		then(runListener).should().ready(eq(this.context), any());
		assertThat(this.context.isRunning()).isTrue();
	}

	@Test
	void withCallableHookRunsWithHook() {
		SpringApplication application = new SpringApplication(ExampleConfig.class);
		application.setWebApplicationType(WebApplicationType.NONE);
		SpringApplicationRunListener runListener = mock(SpringApplicationRunListener.class);
		SpringApplicationHook hook = (springApplication) -> runListener;
		this.context = SpringApplication.withHook(hook, () -> application.run());
		then(runListener).should().starting(any());
		then(runListener).should().contextPrepared(this.context);
		then(runListener).should().ready(eq(this.context), any());
		assertThat(this.context.isRunning()).isTrue();
	}

	@Test
	@SuppressWarnings({ "rawtypes", "unchecked" })
	void withHookWhenHookThrowsAbandonedRunExceptionAbandonsRun() {
		SpringApplication application = new SpringApplication(ExampleConfig.class);
		ApplicationListener listener = mock(ApplicationListener.class);
		application.addListeners(listener);
		application.setWebApplicationType(WebApplicationType.NONE);
		SpringApplicationRunListener runListener = spy(new SpringApplicationRunListener() {

			@Override
			public void contextLoaded(ConfigurableApplicationContext context) {
				throw new SpringApplication.AbandonedRunException(context);
			}

		});
		SpringApplicationHook hook = (springApplication) -> runListener;
		assertThatExceptionOfType(SpringApplication.AbandonedRunException.class)
			.isThrownBy(() -> SpringApplication.withHook(hook, () -> application.run()))
			.satisfies((ex) -> assertThat(ex.getApplicationContext().isRunning()).isFalse());
		then(runListener).should().starting(any());
		then(runListener).should().contextPrepared(any());
		then(runListener).should(never()).ready(any(), any());
		then(runListener).should(never()).failed(any(), any());
		then(listener).should().onApplicationEvent(any(ApplicationStartingEvent.class));
		then(listener).should().onApplicationEvent(any(ApplicationEnvironmentPreparedEvent.class));
		then(listener).should().onApplicationEvent(any(ApplicationPreparedEvent.class));
		then(listener).should(never()).onApplicationEvent(any(ApplicationReadyEvent.class));
		then(listener).should(never()).onApplicationEvent(any(ApplicationFailedEvent.class));
	}

	@Test
	// gh-32555
	void shouldUseAotInitializer() {
		SpringApplication application = new SpringApplication(ExampleAotProcessedMainClass.class);
		application.setWebApplicationType(WebApplicationType.NONE);
		application.setMainApplicationClass(ExampleAotProcessedMainClass.class);
		System.setProperty(AotDetector.AOT_ENABLED, "true");
		try {
			ApplicationContext context = application.run();
			assertThat(context.getBean("test")).isEqualTo("test");
		}
		finally {
			System.clearProperty(AotDetector.AOT_ENABLED);
		}
	}

	@Test
	void shouldReportFriendlyErrorIfAotInitializerNotFound() {
		SpringApplication application = new SpringApplication(TestSpringApplication.class);
		application.setWebApplicationType(WebApplicationType.NONE);
		application.setMainApplicationClass(TestSpringApplication.class);
		System.setProperty(AotDetector.AOT_ENABLED, "true");
		try {
			assertThatExceptionOfType(AotInitializerNotFoundException.class).isThrownBy(application::run)
				.withMessageMatching("^.+AOT initializer .+ could not be found$");
		}
		finally {
			System.clearProperty(AotDetector.AOT_ENABLED);
		}
	}

	@Test
	void fromRunsWithAdditionalSources() {
		assertThat(ExampleAdditionalConfig.local.get()).isNull();
		this.context = SpringApplication.from(ExampleFromMainMethod::main)
			.with(ExampleAdditionalConfig.class)
			.run()
			.getApplicationContext();
		assertThat(ExampleAdditionalConfig.local.get()).isNotNull();
		ExampleAdditionalConfig.local.remove();
	}

	@Test
	void fromReturnsApplicationContext() {
		this.context = SpringApplication.from(ExampleFromMainMethod::main)
			.with(ExampleAdditionalConfig.class)
			.run()
			.getApplicationContext();
		assertThat(this.context).isNotNull();
	}

	@Test
	void fromWithMultipleApplicationsOnlyAppliesAdditionalSourcesOnce() {
		this.context = SpringApplication.from(MultipleApplicationsMainMethod::main)
			.with(SingleUseAdditionalConfig.class)
			.run()
			.getApplicationContext();
		assertThatNoException().isThrownBy(() -> this.context.getBean(SingleUseAdditionalConfig.class));
	}

	@Test
	void fromAppliesProfiles() {
		this.context = SpringApplication.from(ExampleFromMainMethod::main)
			.with(ProfileConfig.class)
			.withAdditionalProfiles("custom")
			.run()
			.getApplicationContext();
		assertThat(this.context).isNotNull();
		assertThat(this.context.getBeanProvider(Example.class).getIfAvailable()).isNotNull();
	}

	@Test
	void shouldStartDaemonThreadIfKeepAliveIsEnabled() {
		SpringApplication application = new SpringApplication(ExampleConfig.class);
		application.setWebApplicationType(WebApplicationType.NONE);
		this.context = application.run("--spring.main.keep-alive=true");
		Set<Thread> threads = getCurrentThreads();
		assertThat(threads).filteredOn((thread) -> thread.getName().equals("keep-alive"))
			.singleElement()
			.satisfies((thread) -> assertThat(thread.isDaemon()).isFalse());
	}

	@Test
	void shouldStopKeepAliveThreadIfContextIsClosed() {
		SpringApplication application = new SpringApplication(ExampleConfig.class);
		application.setWebApplicationType(WebApplicationType.NONE);
		application.setKeepAlive(true);
		this.context = application.run();
		assertThat(getCurrentThreads()).filteredOn((thread) -> thread.getName().equals("keep-alive")).isNotEmpty();
		this.context.close();
		Awaitility.await()
			.atMost(Duration.ofSeconds(30))
			.untilAsserted(
					() -> assertThat(getCurrentThreads()).filteredOn((thread) -> thread.getName().equals("keep-alive"))
						.isEmpty());
	}

	private <S extends AvailabilityState> ArgumentMatcher<ApplicationEvent> isAvailabilityChangeEventWithState(
			S state) {
		return (argument) -> (argument instanceof AvailabilityChangeEvent<?> availabilityChangeEvent)
				&& availabilityChangeEvent.getState().equals(state);
	}

	private <E extends ApplicationEvent> AtomicReference<E> addListener(SpringApplication application,
			Class<E> eventType) {
		AtomicReference<E> reference = new AtomicReference<>();
		application.addListeners(new TestEventListener<>(eventType, reference));
		return reference;
	}

	private Condition<ConfigurableEnvironment> matchingPropertySource(final Class<?> propertySourceClass,
			final String name) {

		return new Condition<>("has property source") {

			@Override
			public boolean matches(ConfigurableEnvironment value) {
				for (PropertySource<?> source : value.getPropertySources()) {
					if (propertySourceClass.isInstance(source) && (name == null || name.equals(source.getName()))) {
						return true;
					}
				}
				return false;
			}

		};
	}

	private Condition<ConfigurableApplicationContext> runTestRunnerBean(String name) {
		return new Condition<>("run testrunner bean") {

			@Override
			public boolean matches(ConfigurableApplicationContext value) {
				return value.getBean(name, AbstractTestRunner.class).hasRun();
			}

		};
	}

	private Set<Thread> getCurrentThreads() {
		return Thread.getAllStackTraces().keySet();
	}

	private void assertThatBannerModeIs(SpringApplication application, Mode mode) {
		Object properties = ReflectionTestUtils.getField(application, "properties");
		assertThat(properties).hasFieldOrPropertyWithValue("bannerMode", mode);
	}

	static class TestEventListener<E extends ApplicationEvent> implements SmartApplicationListener {

		private final Class<E> eventType;

		private final AtomicReference<E> reference;

		TestEventListener(Class<E> eventType, AtomicReference<E> reference) {
			this.eventType = eventType;
			this.reference = reference;
		}

		@Override
		public boolean supportsEventType(Class<? extends ApplicationEvent> eventType) {
			return this.eventType.isAssignableFrom(eventType);
		}

		@Override
		@SuppressWarnings("unchecked")
		public void onApplicationEvent(ApplicationEvent event) {
			this.reference.set((E) event);
		}

	}

	@Configuration
	static class InaccessibleConfiguration {

		private InaccessibleConfiguration() {
		}

		@Bean
		String testMessage() {
			return "test";
		}

	}

	static class SpyApplicationContext extends AnnotationConfigApplicationContext {

		ConfigurableApplicationContext applicationContext = spy(new AnnotationConfigApplicationContext());

		@Override
		public void registerShutdownHook() {
			this.applicationContext.registerShutdownHook();
		}

		ConfigurableApplicationContext getApplicationContext() {
			return this.applicationContext;
		}

		@Override
		public void close() {
			this.applicationContext.close();
			super.close();
		}

	}

	static class TestSpringApplication extends SpringApplication {

		private BeanDefinitionLoader loader;

		private boolean useMockLoader;

		TestSpringApplication(Class<?>... primarySources) {
			super(primarySources);
		}

		TestSpringApplication(ResourceLoader resourceLoader, Class<?>... primarySources) {
			super(resourceLoader, primarySources);
		}

		void setUseMockLoader(boolean useMockLoader) {
			this.useMockLoader = useMockLoader;
		}

		@Override
		protected BeanDefinitionLoader createBeanDefinitionLoader(BeanDefinitionRegistry registry, Object[] sources) {
			if (this.useMockLoader) {
				this.loader = mock(BeanDefinitionLoader.class);
			}
			else {
				this.loader = spy(super.createBeanDefinitionLoader(registry, sources));
			}
			return this.loader;
		}

		BeanDefinitionLoader getLoader() {
			return this.loader;
		}

		Banner.Mode getBannerMode() {
			return this.properties.getBannerMode(new MockEnvironment());
		}

	}

	@Configuration(proxyBeanMethods = false)
	static class ExampleConfig {

		@Bean
		String someBean() {
			return "test";
		}

	}

	@Configuration(proxyBeanMethods = false)
	static class OverrideConfig {

		@Bean
		String someBean() {
			return "override";
		}

	}

	@Configuration(proxyBeanMethods = false)
	static class BrokenPostConstructConfig {

		@Bean
		Thing thing() {
			return new Thing();
		}

		static class Thing {

			@PostConstruct
			void boom() {
				throw new IllegalStateException();
			}

		}

	}

	@Configuration(proxyBeanMethods = false)
	static class ListenerConfig {

		@Bean
		ApplicationListener<?> testApplicationListener() {
			return mock(ApplicationListener.class);
		}

	}

	@Configuration(proxyBeanMethods = false)
	static class Multicaster {

		@Bean(name = AbstractApplicationContext.APPLICATION_EVENT_MULTICASTER_BEAN_NAME)
		ApplicationEventMulticaster applicationEventMulticaster() {
			return spy(new SimpleApplicationEventMulticaster());
		}

	}

	@Configuration(proxyBeanMethods = false)
	static class ExampleWebConfig {

		@Bean
		TomcatServletWebServerFactory webServer() {
			return new TomcatServletWebServerFactory(0);
		}

	}

	@Configuration(proxyBeanMethods = false)
	static class ExampleReactiveWebConfig {

		@Bean
		NettyReactiveWebServerFactory webServerFactory() {
			return new NettyReactiveWebServerFactory(0);
		}

		@Bean
		HttpHandler httpHandler() {
			return (serverHttpRequest, serverHttpResponse) -> Mono.empty();
		}

	}

	@Configuration(proxyBeanMethods = false)
	static class FailingConfig {

		@Bean
		Object fail() {
			throw new RuntimeException("ExpectedError");
		}

	}

	@Configuration(proxyBeanMethods = false)
	static class CommandLineRunConfig {

		@Bean
		TestCommandLineRunner runnerC() {
			return new TestCommandLineRunner("runnerC", Ordered.LOWEST_PRECEDENCE, "runnerB", "runnerA");
		}

		@Bean
		TestApplicationRunner runnerB() {
			return new TestApplicationRunner("runnerB", Ordered.LOWEST_PRECEDENCE - 1, "runnerA");
		}

		@Bean
		TestCommandLineRunner runnerA() {
			return new TestCommandLineRunner("runnerA", Ordered.HIGHEST_PRECEDENCE);
		}

	}

	@Configuration(proxyBeanMethods = false)
	static class CommandLineRunParentConfig {

		@Bean
		TestCommandLineRunner runnerP() {
			return new TestCommandLineRunner("runnerP", Ordered.LOWEST_PRECEDENCE);
		}

	}

	@Configuration(proxyBeanMethods = false)
	static class BeanDefinitionOrderRunnerConfig {

		private final List<String> runners = new ArrayList<>();

		@Bean
		@Order
		CommandLineRunner runnerC() {
			return (args) -> this.runners.add("runnerC");
		}

		@Bean
		@Order(Ordered.LOWEST_PRECEDENCE - 1)
		ApplicationRunner runnerB() {
			return (args) -> this.runners.add("runnerB");
		}

		@Bean
		@Order(Ordered.HIGHEST_PRECEDENCE)
		CommandLineRunner runnerA() {
			return (args) -> this.runners.add("runnerA");
		}

	}

	@Configuration(proxyBeanMethods = false)
	static class ExitCodeCommandLineRunConfig {

		@Bean
		CommandLineRunner runner() {
			return (args) -> {
				throw new IllegalStateException(new ExitStatusException());
			};
		}

	}

	@Configuration(proxyBeanMethods = false)
	static class MappedExitCodeCommandLineRunConfig {

		@Bean
		CommandLineRunner runner() {
			return (args) -> {
				throw new IllegalStateException();
			};
		}

		@Bean
		ExitCodeExceptionMapper exceptionMapper() {
			return (exception) -> {
				if (exception instanceof IllegalStateException) {
					return 11;
				}
				return 0;
			};
		}

	}

	@Configuration(proxyBeanMethods = false)
	static class RefreshFailureConfig {

		@PostConstruct
		void fail() {
			throw new RefreshFailureException();
		}

	}

	@Configuration(proxyBeanMethods = false)
	static class LazyInitializationConfig {

		@Bean
		AtomicInteger counter() {
			return new AtomicInteger();
		}

		@Bean
		LazyBean lazyBean(AtomicInteger counter) {
			return new LazyBean(counter);
		}

		static class LazyBean {

			LazyBean(AtomicInteger counter) {
				counter.incrementAndGet();
			}

		}

	}

	@Configuration(proxyBeanMethods = false)
	static class NotLazyInitializationConfig {

		@Bean
		AtomicInteger counter() {
			return new AtomicInteger();
		}

		@Bean
		@Lazy(false)
		NotLazyBean NotLazyBean(AtomicInteger counter) {
			return new NotLazyBean(counter);
		}

		static class NotLazyBean {

			NotLazyBean(AtomicInteger counter) {
				counter.getAndIncrement();
			}

		}

	}

	@Configuration(proxyBeanMethods = false)
	static class LazyInitializationExcludeFilterConfig {

		@Bean
		AtomicInteger counter() {
			return new AtomicInteger();
		}

		@Bean
		NotLazyBean notLazyBean(AtomicInteger counter) {
			return new NotLazyBean(counter);
		}

		@Bean
		static LazyInitializationExcludeFilter lazyInitializationExcludeFilter() {
			return LazyInitializationExcludeFilter.forBeanTypes(NotLazyBean.class);
		}

	}

	static class NotLazyBean {

		NotLazyBean(AtomicInteger counter) {
			counter.getAndIncrement();
		}

	}

	@Configuration(proxyBeanMethods = false)
	@org.springframework.context.annotation.PropertySource("classpath:spring-application-config-property-source.properties")
	static class PropertySourceConfig {

	}

	static class ExitStatusException extends RuntimeException implements ExitCodeGenerator {

		@Override
		public int getExitCode() {
			return 11;
		}

	}

	static class RefreshFailureException extends RuntimeException {

	}

	abstract static class AbstractTestRunner implements ApplicationContextAware, Ordered {

		private final String[] expectedBefore;

		private ApplicationContext applicationContext;

		private final int order;

		private boolean run;

		AbstractTestRunner(int order, String... expectedBefore) {
			this.expectedBefore = expectedBefore;
			this.order = order;
		}

		@Override
		public void setApplicationContext(ApplicationContext applicationContext) {
			this.applicationContext = applicationContext;
		}

		@Override
		public int getOrder() {
			return this.order;
		}

		void markAsRan() {
			this.run = true;
			for (String name : this.expectedBefore) {
				AbstractTestRunner bean = this.applicationContext.getBean(name, AbstractTestRunner.class);
				assertThat(bean.hasRun()).isTrue();
			}
		}

		boolean hasRun() {
			return this.run;
		}

	}

	static class TestCommandLineRunner extends AbstractTestRunner implements CommandLineRunner {

		private final String name;

		TestCommandLineRunner(String name, int order, String... expectedBefore) {
			super(order, expectedBefore);
			this.name = name;
		}

		@Override
		public void run(String... args) {
			System.out.println(">>> " + this.name);
			markAsRan();
		}

	}

	static class TestApplicationRunner extends AbstractTestRunner implements ApplicationRunner {

		private final String name;

		TestApplicationRunner(String name, int order, String... expectedBefore) {
			super(order, expectedBefore);
			this.name = name;
		}

		@Override
		public void run(ApplicationArguments args) {
			System.out.println(">>> " + this.name);
			markAsRan();
		}

	}

	static class ExitCodeListener implements ApplicationListener<ExitCodeEvent> {

		private Integer exitCode;

		@Override
		public void onApplicationEvent(ExitCodeEvent event) {
			this.exitCode = event.getExitCode();
		}

		Integer getExitCode() {
			return this.exitCode;
		}

	}

	static class MockResourceLoader implements ResourceLoader {

		private final Map<String, Resource> resources = new HashMap<>();

		void addResource(String source, String path) {
			this.resources.put(source, new ClassPathResource(path, getClass()));
		}

		@Override
		public Resource getResource(String path) {
			Resource resource = this.resources.get(path);
			return (resource != null) ? resource : new ClassPathResource("doesnotexist");
		}

		@Override
		public ClassLoader getClassLoader() {
			return getClass().getClassLoader();
		}

	}

	static class TestApplicationListener implements ApplicationListener<ApplicationEvent> {

		private final MultiValueMap<Class<?>, ApplicationEvent> events = new LinkedMultiValueMap<>();

		@Override
		public void onApplicationEvent(ApplicationEvent event) {
			this.events.add(event.getClass(), event);
		}

		@SuppressWarnings("unchecked")
		<E extends ApplicationEvent> E getEvent(Class<E> type) {
			return (E) this.events.get(type).get(0);
		}

	}

	static class Example {

	}

	@FunctionalInterface
	interface ExampleConfigurer {

		void configure(Example example);

	}

	@Configuration(proxyBeanMethods = false)
	static class ExampleProducerConfiguration {

		@Bean
		Example example(ObjectProvider<ExampleConfigurer> configurers) {
			Example example = new Example();
			configurers.orderedStream().forEach((configurer) -> configurer.configure(example));
			return example;
		}

	}

	@Configuration(proxyBeanMethods = false)
	static class ExampleConsumerConfiguration {

		@Autowired
		Example example;

		@Bean
		ExampleConfigurer configurer() {
			return (example) -> {
			};
		}

	}

	static class ExampleAotProcessedMainClass {

	}

	static class ExampleAotProcessedMainClass__ApplicationContextInitializer
			implements ApplicationContextInitializer<ConfigurableApplicationContext> {

		@Override
		public void initialize(ConfigurableApplicationContext applicationContext) {
			applicationContext.getBeanFactory().registerSingleton("test", "test");
		}

	}

	static class ExampleFromMainMethod {

		static void main(String[] args) {
			SpringApplication application = new SpringApplication(ExampleConfig.class);
			application.setWebApplicationType(WebApplicationType.NONE);
			application.run(args);
		}

	}

	static class MultipleApplicationsMainMethod {

		static void main(String[] args) {
			SpringApplication application = new SpringApplication(ExampleConfig.class);
			application.setWebApplicationType(WebApplicationType.NONE);
			application.addListeners(new ApplicationListener<ApplicationEnvironmentPreparedEvent>() {

				@Override
				public void onApplicationEvent(ApplicationEnvironmentPreparedEvent event) {
					SpringApplicationBuilder builder = new SpringApplicationBuilder(
							InnerApplicationConfiguration.class);
					builder.web(WebApplicationType.NONE);
					builder.run().close();
				}

			});
			application.run(args);
		}

		static class InnerApplicationConfiguration {

		}

	}

	@Configuration
	static class ExampleAdditionalConfig {

		static ThreadLocal<ExampleAdditionalConfig> local = new ThreadLocal<>();

		ExampleAdditionalConfig() {
			local.set(this);
		}

	}

	@Configuration
	static class SingleUseAdditionalConfig {

		private static AtomicBoolean used = new AtomicBoolean(false);

		SingleUseAdditionalConfig() {
			if (!used.compareAndSet(false, true)) {
				throw new IllegalStateException("Single-use configuration has already been used");
			}
		}

	}

	@Configuration
	static class ProfileConfig {

		@Bean
		@Profile("custom")
		Example example() {
			return new Example();
		}

	}

}<|MERGE_RESOLUTION|>--- conflicted
+++ resolved
@@ -167,11 +167,8 @@
  * @author Moritz Halbritter
  * @author Tadaya Tsuyukubo
  * @author Yanming Zhou
-<<<<<<< HEAD
  * @author Sijun Yang
-=======
  * @author Giheon Do
->>>>>>> e3bfc1d2
  */
 @ExtendWith(OutputCaptureExtension.class)
 class SpringApplicationTests {
