/*
 * Copyright 2012-2023 the original author or authors.
 *
 * Licensed under the Apache License, Version 2.0 (the "License");
 * you may not use this file except in compliance with the License.
 * You may obtain a copy of the License at
 *
 *      https://www.apache.org/licenses/LICENSE-2.0
 *
 * Unless required by applicable law or agreed to in writing, software
 * distributed under the License is distributed on an "AS IS" BASIS,
 * WITHOUT WARRANTIES OR CONDITIONS OF ANY KIND, either express or implied.
 * See the License for the specific language governing permissions and
 * limitations under the License.
 */

package org.springframework.boot.autoconfigure.web.embedded;

import java.io.File;
import java.io.IOException;
import java.time.Duration;
import java.util.ArrayList;
import java.util.Arrays;
import java.util.List;
import java.util.concurrent.BlockingQueue;
import java.util.concurrent.SynchronousQueue;
import java.util.function.Function;

import org.eclipse.jetty.server.AbstractConnector;
import org.eclipse.jetty.server.Connector;
import org.eclipse.jetty.server.CustomRequestLog;
import org.eclipse.jetty.server.HttpConfiguration;
import org.eclipse.jetty.server.HttpConfiguration.ConnectionFactory;
import org.eclipse.jetty.server.RequestLog;
import org.eclipse.jetty.server.RequestLogWriter;
import org.eclipse.jetty.server.Server;
import org.eclipse.jetty.util.BlockingArrayQueue;
import org.eclipse.jetty.util.thread.QueuedThreadPool;
import org.eclipse.jetty.util.thread.ThreadPool;
import org.junit.jupiter.api.BeforeEach;
import org.junit.jupiter.api.Test;

import org.springframework.boot.autoconfigure.web.ServerProperties;
import org.springframework.boot.autoconfigure.web.ServerProperties.ForwardHeadersStrategy;
import org.springframework.boot.autoconfigure.web.ServerProperties.Jetty;
import org.springframework.boot.context.properties.bind.Bindable;
import org.springframework.boot.context.properties.bind.Binder;
import org.springframework.boot.context.properties.source.ConfigurationPropertySources;
import org.springframework.boot.testsupport.web.servlet.DirtiesUrlFactories;
import org.springframework.boot.testsupport.web.servlet.Servlet5ClassPathOverrides;
import org.springframework.boot.web.embedded.jetty.ConfigurableJettyWebServerFactory;
import org.springframework.boot.web.embedded.jetty.JettyServletWebServerFactory;
import org.springframework.boot.web.embedded.jetty.JettyWebServer;
import org.springframework.mock.env.MockEnvironment;
import org.springframework.test.context.support.TestPropertySourceUtils;
import org.springframework.test.util.ReflectionTestUtils;

import static org.assertj.core.api.Assertions.assertThat;
import static org.mockito.BDDMockito.then;
import static org.mockito.Mockito.mock;

/**
 * Tests for {@link JettyWebServerFactoryCustomizer}.
 *
 * @author Brian Clozel
 * @author Phillip Webb
 * @author HaiTao Zhang
 */
@DirtiesUrlFactories
@Servlet5ClassPathOverrides
class JettyWebServerFactoryCustomizerTests {

	private MockEnvironment environment;

	private ServerProperties serverProperties;

	private JettyWebServerFactoryCustomizer customizer;

	@BeforeEach
	void setup() {
		this.environment = new MockEnvironment();
		this.serverProperties = new ServerProperties();
		ConfigurationPropertySources.attach(this.environment);
		this.customizer = new JettyWebServerFactoryCustomizer(this.environment, this.serverProperties);
	}

	@Test
	void deduceUseForwardHeaders() {
		this.environment.setProperty("DYNO", "-");
		ConfigurableJettyWebServerFactory factory = mock(ConfigurableJettyWebServerFactory.class);
		this.customizer.customize(factory);
		then(factory).should().setUseForwardHeaders(true);
	}

	@Test
	void defaultUseForwardHeaders() {
		ConfigurableJettyWebServerFactory factory = mock(ConfigurableJettyWebServerFactory.class);
		this.customizer.customize(factory);
		then(factory).should().setUseForwardHeaders(false);
	}

	@Test
	void forwardHeadersWhenStrategyIsNativeShouldConfigureValve() {
		this.serverProperties.setForwardHeadersStrategy(ServerProperties.ForwardHeadersStrategy.NATIVE);
		ConfigurableJettyWebServerFactory factory = mock(ConfigurableJettyWebServerFactory.class);
		this.customizer.customize(factory);
		then(factory).should().setUseForwardHeaders(true);
	}

	@Test
	void forwardHeadersWhenStrategyIsNoneShouldNotConfigureValve() {
		this.environment.setProperty("DYNO", "-");
		this.serverProperties.setForwardHeadersStrategy(ServerProperties.ForwardHeadersStrategy.NONE);
		ConfigurableJettyWebServerFactory factory = mock(ConfigurableJettyWebServerFactory.class);
		this.customizer.customize(factory);
		then(factory).should().setUseForwardHeaders(false);
	}

	@Test
	void accessLogCanBeCustomized() throws IOException {
		File logFile = File.createTempFile("jetty_log", ".log");
		bind("server.jetty.accesslog.enabled=true", "server.jetty.accesslog.format=extended_ncsa",
				"server.jetty.accesslog.filename=" + logFile.getAbsolutePath().replace("\\", "\\\\"),
				"server.jetty.accesslog.file-date-format=yyyy-MM-dd", "server.jetty.accesslog.retention-period=42",
				"server.jetty.accesslog.append=true", "server.jetty.accesslog.ignore-paths=/a/path,/b/path");
		JettyWebServer server = customizeAndGetServer();
		CustomRequestLog requestLog = getRequestLog(server);
		assertThat(requestLog.getFormatString()).isEqualTo(CustomRequestLog.EXTENDED_NCSA_FORMAT);
		assertThat(requestLog.getIgnorePaths()).hasSize(2);
		assertThat(requestLog.getIgnorePaths()).containsExactly("/a/path", "/b/path");
		RequestLogWriter logWriter = getLogWriter(requestLog);
		assertThat(logWriter.getFileName()).isEqualTo(logFile.getAbsolutePath());
		assertThat(logWriter.getFilenameDateFormat()).isEqualTo("yyyy-MM-dd");
		assertThat(logWriter.getRetainDays()).isEqualTo(42);
		assertThat(logWriter.isAppend()).isTrue();
	}

	@Test
	void accessLogCanBeEnabled() {
		bind("server.jetty.accesslog.enabled=true");
		JettyWebServer server = customizeAndGetServer();
		CustomRequestLog requestLog = getRequestLog(server);
		assertThat(requestLog.getFormatString()).isEqualTo(CustomRequestLog.NCSA_FORMAT);
		assertThat(requestLog.getIgnorePaths()).isNull();
		RequestLogWriter logWriter = getLogWriter(requestLog);
		assertThat(logWriter.getFileName()).isNull();
		assertThat(logWriter.isAppend()).isFalse();
	}

	@Test
	void threadPoolMatchesJettyDefaults() {
		ThreadPool defaultThreadPool = new Server(0).getThreadPool();
		ThreadPool configuredThreadPool = customizeAndGetServer().getServer().getThreadPool();
		assertThat(defaultThreadPool).isInstanceOf(QueuedThreadPool.class);
		assertThat(configuredThreadPool).isInstanceOf(QueuedThreadPool.class);
		QueuedThreadPool defaultQueuedThreadPool = (QueuedThreadPool) defaultThreadPool;
		QueuedThreadPool configuredQueuedThreadPool = (QueuedThreadPool) configuredThreadPool;
		assertThat(configuredQueuedThreadPool.getMinThreads()).isEqualTo(defaultQueuedThreadPool.getMinThreads());
		assertThat(configuredQueuedThreadPool.getMaxThreads()).isEqualTo(defaultQueuedThreadPool.getMaxThreads());
		assertThat(configuredQueuedThreadPool.getIdleTimeout()).isEqualTo(defaultQueuedThreadPool.getIdleTimeout());
		BlockingQueue<?> defaultQueue = getQueue(defaultThreadPool);
		BlockingQueue<?> configuredQueue = getQueue(configuredThreadPool);
		assertThat(defaultQueue).isInstanceOf(BlockingArrayQueue.class);
		assertThat(configuredQueue).isInstanceOf(BlockingArrayQueue.class);
		assertThat(((BlockingArrayQueue<?>) defaultQueue).getMaxCapacity())
			.isEqualTo(((BlockingArrayQueue<?>) configuredQueue).getMaxCapacity());
	}

	@Test
	void threadPoolMaxThreadsCanBeCustomized() {
		bind("server.jetty.threads.max=100");
		JettyWebServer server = customizeAndGetServer();
		QueuedThreadPool threadPool = (QueuedThreadPool) server.getServer().getThreadPool();
		assertThat(threadPool.getMaxThreads()).isEqualTo(100);
	}

	@Test
	void threadPoolMinThreadsCanBeCustomized() {
		bind("server.jetty.threads.min=100");
		JettyWebServer server = customizeAndGetServer();
		QueuedThreadPool threadPool = (QueuedThreadPool) server.getServer().getThreadPool();
		assertThat(threadPool.getMinThreads()).isEqualTo(100);
	}

	@Test
	void threadPoolIdleTimeoutCanBeCustomized() {
		bind("server.jetty.threads.idle-timeout=100s");
		JettyWebServer server = customizeAndGetServer();
		QueuedThreadPool threadPool = (QueuedThreadPool) server.getServer().getThreadPool();
		assertThat(threadPool.getIdleTimeout()).isEqualTo(100000);
	}

	@Test
	void threadPoolWithMaxQueueCapacityEqualToZeroCreateSynchronousQueue() {
		bind("server.jetty.threads.max-queue-capacity=0");
		JettyWebServer server = customizeAndGetServer();
		ThreadPool threadPool = server.getServer().getThreadPool();
		BlockingQueue<?> queue = getQueue(threadPool);
		assertThat(queue).isInstanceOf(SynchronousQueue.class);
		assertDefaultThreadPoolSettings(threadPool);
	}

	@Test
	void threadPoolWithMaxQueueCapacityEqualToZeroCustomizesThreadPool() {
		bind("server.jetty.threads.max-queue-capacity=0", "server.jetty.threads.min=100",
				"server.jetty.threads.max=100", "server.jetty.threads.idle-timeout=6s");
		JettyWebServer server = customizeAndGetServer();
		QueuedThreadPool threadPool = (QueuedThreadPool) server.getServer().getThreadPool();
		assertThat(threadPool.getMinThreads()).isEqualTo(100);
		assertThat(threadPool.getMaxThreads()).isEqualTo(100);
		assertThat(threadPool.getIdleTimeout()).isEqualTo(Duration.ofSeconds(6).toMillis());
	}

	@Test
	void threadPoolWithMaxQueueCapacityPositiveCreateBlockingArrayQueue() {
		bind("server.jetty.threads.max-queue-capacity=1234");
		JettyWebServer server = customizeAndGetServer();
		ThreadPool threadPool = server.getServer().getThreadPool();
		BlockingQueue<?> queue = getQueue(threadPool);
		assertThat(queue).isInstanceOf(BlockingArrayQueue.class);
		assertThat(((BlockingArrayQueue<?>) queue).getMaxCapacity()).isEqualTo(1234);
		assertDefaultThreadPoolSettings(threadPool);
	}

	@Test
	void threadPoolWithMaxQueueCapacityPositiveCustomizesThreadPool() {
		bind("server.jetty.threads.max-queue-capacity=1234", "server.jetty.threads.min=10",
				"server.jetty.threads.max=150", "server.jetty.threads.idle-timeout=3s");
		JettyWebServer server = customizeAndGetServer();
		QueuedThreadPool threadPool = (QueuedThreadPool) server.getServer().getThreadPool();
		assertThat(threadPool.getMinThreads()).isEqualTo(10);
		assertThat(threadPool.getMaxThreads()).isEqualTo(150);
		assertThat(threadPool.getIdleTimeout()).isEqualTo(Duration.ofSeconds(3).toMillis());
	}

	private void assertDefaultThreadPoolSettings(ThreadPool threadPool) {
		assertThat(threadPool).isInstanceOf(QueuedThreadPool.class);
		QueuedThreadPool queuedThreadPool = (QueuedThreadPool) threadPool;
		Jetty defaultProperties = new Jetty();
		assertThat(queuedThreadPool.getMinThreads()).isEqualTo(defaultProperties.getThreads().getMin());
		assertThat(queuedThreadPool.getMaxThreads()).isEqualTo(defaultProperties.getThreads().getMax());
		assertThat(queuedThreadPool.getIdleTimeout())
			.isEqualTo(defaultProperties.getThreads().getIdleTimeout().toMillis());
	}

	private CustomRequestLog getRequestLog(JettyWebServer server) {
		RequestLog requestLog = server.getServer().getRequestLog();
		assertThat(requestLog).isInstanceOf(CustomRequestLog.class);
		return (CustomRequestLog) requestLog;
	}

	private RequestLogWriter getLogWriter(CustomRequestLog requestLog) {
		RequestLog.Writer writer = requestLog.getWriter();
		assertThat(writer).isInstanceOf(RequestLogWriter.class);
		return (RequestLogWriter) requestLog.getWriter();
	}

	@Test
	void setUseForwardHeaders() {
		this.serverProperties.setForwardHeadersStrategy(ForwardHeadersStrategy.NATIVE);
		ConfigurableJettyWebServerFactory factory = mock(ConfigurableJettyWebServerFactory.class);
		this.customizer.customize(factory);
		then(factory).should().setUseForwardHeaders(true);
	}

	@Test
	void customizeMaxHttpHeaderSize() {
		bind("server.max-http-header-size=2048");
		JettyWebServer server = customizeAndGetServer();
		List<Integer> requestHeaderSizes = getRequestHeaderSizes(server);
		assertThat(requestHeaderSizes).containsOnly(2048);
	}

	@Test
	void customMaxHttpHeaderSizeIgnoredIfNegative() {
		bind("server.max-http-header-size=-1");
		JettyWebServer server = customizeAndGetServer();
		List<Integer> requestHeaderSizes = getRequestHeaderSizes(server);
		assertThat(requestHeaderSizes).containsOnly(8192);
	}

	@Test
	void customMaxHttpHeaderSizeIgnoredIfZero() {
		bind("server.max-http-header-size=0");
		JettyWebServer server = customizeAndGetServer();
		List<Integer> requestHeaderSizes = getRequestHeaderSizes(server);
		assertThat(requestHeaderSizes).containsOnly(8192);
	}

	@Test
	void customizeMaxRequestHttpHeaderSize() {
		bind("server.max-http-request-header-size=2048");
		JettyWebServer server = customizeAndGetServer();
		List<Integer> requestHeaderSizes = getRequestHeaderSizes(server);
		assertThat(requestHeaderSizes).containsOnly(2048);
	}

	@Test
	void customMaxHttpRequestHeaderSizeIgnoredIfNegative() {
		bind("server.max-http-request-header-size=-1");
		JettyWebServer server = customizeAndGetServer();
		List<Integer> requestHeaderSizes = getRequestHeaderSizes(server);
		assertThat(requestHeaderSizes).containsOnly(8192);
	}

	@Test
	void customMaxHttpRequestHeaderSizeIgnoredIfZero() {
		bind("server.max-http-request-header-size=0");
		JettyWebServer server = customizeAndGetServer();
		List<Integer> requestHeaderSizes = getRequestHeaderSizes(server);
		assertThat(requestHeaderSizes).containsOnly(8192);
	}

	@Test
	void defaultMaxHttpResponseHeaderSize() {
		JettyWebServer server = customizeAndGetServer();
		List<Integer> responseHeaderSizes = getResponseHeaderSizes(server);
		assertThat(responseHeaderSizes).containsOnly(8192);
	}

	@Test
	void customizeMaxHttpResponseHeaderSize() {
		bind("server.jetty.max-http-response-header-size=2KB");
		JettyWebServer server = customizeAndGetServer();
		List<Integer> responseHeaderSizes = getResponseHeaderSizes(server);
		assertThat(responseHeaderSizes).containsOnly(2048);
	}

	@Test
	void customMaxHttpResponseHeaderSizeIgnoredIfNegative() {
		bind("server.jetty.max-http-response-header-size=-1");
		JettyWebServer server = customizeAndGetServer();
		List<Integer> responseHeaderSizes = getResponseHeaderSizes(server);
		assertThat(responseHeaderSizes).containsOnly(8192);
	}

	@Test
	void customMaxHttpResponseHeaderSizeIgnoredIfZero() {
		bind("server.jetty.max-http-response-header-size=0");
		JettyWebServer server = customizeAndGetServer();
		List<Integer> responseHeaderSizes = getResponseHeaderSizes(server);
		assertThat(responseHeaderSizes).containsOnly(8192);
	}

	@Test
	void customIdleTimeout() {
		bind("server.jetty.connection-idle-timeout=60s");
		JettyWebServer server = customizeAndGetServer();
		List<Long> timeouts = connectorsIdleTimeouts(server);
		assertThat(timeouts).containsOnly(60000L);
	}

	private List<Long> connectorsIdleTimeouts(JettyWebServer server) {
		// Start (and directly stop) server to have connectors available
		server.start();
		server.stop();
		return Arrays.stream(server.getServer().getConnectors())
			.filter((connector) -> connector instanceof AbstractConnector)
			.map(Connector::getIdleTimeout)
			.toList();
	}

	private List<Integer> getRequestHeaderSizes(JettyWebServer server) {
		return getHeaderSizes(server, HttpConfiguration::getRequestHeaderSize);
	}

	private List<Integer> getResponseHeaderSizes(JettyWebServer server) {
		return getHeaderSizes(server, HttpConfiguration::getResponseHeaderSize);
	}

	private List<Integer> getHeaderSizes(JettyWebServer server, Function<HttpConfiguration, Integer> provider) {
		List<Integer> requestHeaderSizes = new ArrayList<>();
		// Start (and directly stop) server to have connectors available
		server.start();
		server.stop();
		Connector[] connectors = server.getServer().getConnectors();
		for (Connector connector : connectors) {
<<<<<<< HEAD
			connector.getConnectionFactories().stream().filter((factory) -> factory instanceof ConnectionFactory)
					.forEach((cf) -> {
						ConnectionFactory factory = (ConnectionFactory) cf;
						HttpConfiguration configuration = factory.getHttpConfiguration();
						requestHeaderSizes.add(provider.apply(configuration));
					});
=======
			connector.getConnectionFactories()
				.stream()
				.filter((factory) -> factory instanceof ConnectionFactory)
				.forEach((cf) -> {
					ConnectionFactory factory = (ConnectionFactory) cf;
					HttpConfiguration configuration = factory.getHttpConfiguration();
					requestHeaderSizes.add(configuration.getRequestHeaderSize());
				});
>>>>>>> c4de86c2
		}
		return requestHeaderSizes;
	}

	private BlockingQueue<?> getQueue(ThreadPool threadPool) {
		return ReflectionTestUtils.invokeMethod(threadPool, "getQueue");
	}

	private void bind(String... inlinedProperties) {
		TestPropertySourceUtils.addInlinedPropertiesToEnvironment(this.environment, inlinedProperties);
		new Binder(ConfigurationPropertySources.get(this.environment)).bind("server",
				Bindable.ofInstance(this.serverProperties));
	}

	private JettyWebServer customizeAndGetServer() {
		JettyServletWebServerFactory factory = customizeAndGetFactory();
		return (JettyWebServer) factory.getWebServer();
	}

	private JettyServletWebServerFactory customizeAndGetFactory() {
		JettyServletWebServerFactory factory = new JettyServletWebServerFactory(0);
		this.customizer.customize(factory);
		return factory;
	}

}<|MERGE_RESOLUTION|>--- conflicted
+++ resolved
@@ -375,23 +375,14 @@
 		server.stop();
 		Connector[] connectors = server.getServer().getConnectors();
 		for (Connector connector : connectors) {
-<<<<<<< HEAD
-			connector.getConnectionFactories().stream().filter((factory) -> factory instanceof ConnectionFactory)
-					.forEach((cf) -> {
-						ConnectionFactory factory = (ConnectionFactory) cf;
-						HttpConfiguration configuration = factory.getHttpConfiguration();
-						requestHeaderSizes.add(provider.apply(configuration));
-					});
-=======
 			connector.getConnectionFactories()
 				.stream()
 				.filter((factory) -> factory instanceof ConnectionFactory)
 				.forEach((cf) -> {
 					ConnectionFactory factory = (ConnectionFactory) cf;
 					HttpConfiguration configuration = factory.getHttpConfiguration();
-					requestHeaderSizes.add(configuration.getRequestHeaderSize());
+					requestHeaderSizes.add(provider.apply(configuration));
 				});
->>>>>>> c4de86c2
 		}
 		return requestHeaderSizes;
 	}
